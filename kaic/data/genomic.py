"""
Module for working with genomic data.

This module provides classes and functions to work with objects in the context
of the genome.

:class:`~Chromosome`, :class:`~Genome`, and :class:`~GenomicRegion` simplify
working with reference sequence data by providing easy access and many convenience
functions.

Examples:

.. code:: python

    # assemble custom genome
    chr1 = Chromosome.from_fasta("/path/to/chr1_fasta_file")
    chr2 = Chromosome.from_fasta("/path/to/chr2_fasta_file")
    genome = Genome(chromosomes=[chr1,chr2])

    # extract genomic regions binned every 10000bp
    regions = genome.get_regions(10000)

.. code:: python

    # assemble genome from folder with FASTA files
    genome = Genome.from_folder("/path/to/fasta_folder/")

:class:`~Hic` is the central class for working with Hi-C data. It provides
matrix-like selectors and convenient access to specific genomic regions. In the
kaic pipeline, a Hic object is assembled at the fragment level from
:class:`~kaic.construct.seq.FragmentMappedReadPairs`. From there, it can be
binned to equi-distant genomic regions.

.. code:: python

    # use previously existing FragmentMappedReadPairs object 'pairs'
    hic = Hic(file_name="/path/to/save_file")
    hic.load_read_fragment_pairs(pairs)

    # bin Hi-C object
    binned = hic.bin(10000)

    # ... further processing


Alternatively, a Hic object can be assembled from scratch using genomic
regions and edges (contacts) between them.

Example:

.. code:: python

    hic = Hic()
    genome = Genome.from_folder("/path/to/fasta_folder")
    hic.add_regions(genome.get_regions(10000))

    hic.add_edges(list_of_edges)

"""

from __future__ import division
import tables as t
import pandas as p
import numpy as np
from kaic.tools.files import create_or_open_pytables_file, is_hic_xml_file,\
    is_fasta_file, is_hdf5_file
from kaic.tools.files import is_bed_file, is_bedpe_file
from Bio import SeqIO, Restriction, Seq
from kaic.data.general import Table, TableRow, TableArray, TableObject,\
    MetaContainer, Maskable, MaskedTable, FileBased, MaskFilter
from abc import abstractmethod, ABCMeta
import os.path
import logging
from kaic.tools.general import ranges, distribute_integer
from itertools import izip as zip
from xml.etree import ElementTree as et
logging.basicConfig(level=logging.INFO)


def _edge_overlap_split_rao(original_edge, overlap_map):
    """
    Resolve the distribution of contacts when binning using
    Rao et al. 2014 approach.
    """
    original_source = original_edge[0]
    original_sink = original_edge[1]
    original_weight = original_edge[2]

    new_source_nodes = overlap_map[original_source]
    new_sink_nodes = overlap_map[original_sink]
    
    if len(new_source_nodes) == 0:
        return []
    elif len(new_source_nodes) == 1:
        new_source_nodes = [new_source_nodes[0][0]]
    else:
        new_source_nodes = [new_source_nodes[0][0], new_source_nodes[-1][0]]
    
    if len(new_sink_nodes) == 0:
        return []
    elif len(new_sink_nodes) == 1:
        new_sink_nodes = [new_sink_nodes[0][0]]
    else:
        new_sink_nodes = [new_sink_nodes[0][0], new_sink_nodes[-1][0]]
    
    edges = {}
    for new_source in new_source_nodes:
        for new_sink in new_sink_nodes:
            if new_source <= new_sink:
                edges[(new_source, new_sink)] = 0
            else:
                edges[(new_sink, new_source)] = 0
    
    weights = distribute_integer(original_weight, len(edges))
    edges_list = []
    for i, key_pair in enumerate(edges):
        edges_list.append([key_pair[0], key_pair[1], weights[i]])

    return edges_list


class Bed(Table):
    """
    Data type representing a BED file.

    This class is an extension of :class:`~kaic.data.general.Table`, and
    can be used to load and represent BED-formatted data.
    """

    def __init__(self, data=None, colnames=None, col_types=None):
        """
        Initialize Bed object (as Table).
        """
        super(Bed, self).__init__(data=data, colnames=colnames, col_types=col_types)
    
    @staticmethod
    def col_type(name, pos=None):
        """
        Determine the column type (PyTables) by its name.

        :param name: The name of the column
        :return: PyTables column type
        """
        col_type = {
            'chrom': (str, t.StringCol(16, pos=pos)),
            'start': (int, t.Int64Col(pos=pos)),
            'end': (int, t.Int64Col(pos=pos)),
            'name': (str, t.StringCol(255, pos=pos)),
            'score': (float, t.Float32Col(pos=pos)),
            'strand': (str, t.StringCol(2, pos=pos)),
            'thickStart': (int, t.Int64Col(pos=pos)),
            'thickEnd': (int, t.Int64Col(pos=pos)),
            'itemRgb': (str, t.StringCol(12, pos=pos)),
            'blockCount': (int, t.Int64Col(pos=pos)),
            'blockSizes': (str, t.StringCol(255, pos=pos)),
            'blockStarts': (str, t.StringCol(255, pos=pos))
        }
        if name in col_type:
            return col_type[name]
        return str, t.StringCol(255)
    
    @classmethod
    def from_bed_file(cls, file_name, has_header=True, sep="\t"):
        if not is_bed_file:
            raise ImportError("File does not appear to be a BED file")
        
        all_fields = ['chrom', 'start', 'end', 'name', 'score', 'strand',
                      'thickStart', 'thickEnd', 'itemRgb', 'blockCount',
                      'blockSizes', 'blockStarts']
        
        with open(file_name, 'r') as f:
            
            # process first line, update table
            line = f.readline()
            fields = line.rstrip().split(sep)
            col_types = []
            header_types = []
            if has_header:
                header = fields[:]
                line = f.readline()
                fields = line.rstrip().split(sep)
            else:
                header = all_fields[0:len(fields)]
                for i in (len(header), len(fields)):
                    header.append("feature_%d" % i)
                
            for i, name in enumerate(header):
                ptype, ttype = Bed.col_type(name, i+1)
                col_types.append(ttype)
                header_types.append(ptype)

            data = []
            while line != '':
                d = {}
                for i, field in enumerate(fields):
                    # ignore dot by default
                    if field == '.':
                        d[header[i]] = header_types[i]()
                    else:
                        d[header[i]] = header_types[i](field)
                data.append(d)
                    
                line = f.readline()
                fields = line.rstrip().split(sep)

            bed = cls(colnames=header, col_types=col_types)
            bed.append(data)
            
        return bed
    
    def as_data_frame(self, chrom=None, start=None, end=None):
        query = """"""
        if chrom:
            if query != '':
                query += " & "
            query += "(chrom == '%s')" % chrom
            
        if start is not None:
            if query != '':
                query += " & "
            if type(start) is list:
                query += "(start >= %d) & (start <= %d)" % (start[0], start[1])
            else: 
                query += "(start >= %d)" % start
        
        if end:
            if query != '':
                query += " & "
            if type(end) is list:
                query += "(end >= %d) & (end <= %d)" % (end[0], end[1])
            else:
                query += "(end <= %d)" % end

        # get field names
        desc = self._table.description._v_colobjects.copy()
        labels = ['chrom', 'start', 'end']
        if 'name' in desc:
            labels.append('name')
        if 'score' in desc:
            labels.append('score')
        if 'strand' in desc:
            labels.append('strand')
        if 'thickStart' in desc:
            labels.append('thickStart')
        if 'thickEnd' in desc:
            labels.append('thickEnd')
        if 'itemRgb' in desc:
            labels.append('itemRgb')
        if 'blockCount' in desc:
            labels.append('blockCount')
        if 'blockSizes' in desc:
            labels.append('blockSizes')
        if 'blockStarts' in desc:
            labels.append('blockStarts')
        for label in desc:
            if label not in labels and label is not self._rowname_field:
                labels.append(label)
                
        if query != '':
            contacts = [[x[y] for y in labels] for x in self._table.where(query)]
        else:
            contacts = [[x[y] for y in labels] for x in self._table]
            
        df = p.DataFrame(contacts, columns=labels)
        return df

    def _row_to_bed_element(self, row):
        kwargs = dict()
        for key in self.colnames:
            if key == 'chrom' or key == 'start' or key == 'end':
                continue
            kwargs[key] = row[key]
        return BedElement(row['chrom'], row['start'], row['end'], **kwargs)

    def __getitem__(self, item):
        row = super(Bed, self).__getitem__(item)
        return self._row_to_bed_element(row)

    def __iter__(self):
        this = self

        class BedIter:
            def __init__(self):
                self.iter = iter(this._table)

            def __iter__(self):
                return self

            def next(self):
                row = self.iter.next()
                return this._row_to_bed_element(row)
        return BedIter()


class Bedpe(object):
    """
    Bedpe object for genomic features
    """

    def __init__(self, file_name=None, name=None):
        
        inMemory = False
        h5file_name = file_name
        isFlatFile = False
        if file_name == None:
            inMemory=True
        elif is_bed_file(file_name):
            isFlatFile = True
            inMemory=True
        
        if inMemory:
            self.file = create_or_open_pytables_file()
        else:
            self.file = create_or_open_pytables_file(h5file_name)

        if not 'bedpe' in self.file.root:
            columns = {
                'chrom1': t.StringCol(16), # @UndefinedVariable
                'start1': t.Int64Col(), # @UndefinedVariable
                'end1': t.Int64Col(), # @UndefinedVariable
                'chrom2': t.StringCol(16), # @UndefinedVariable
                'start2': t.Int64Col(), # @UndefinedVariable
                'end2': t.Int64Col() # @UndefinedVariable
            }
            self.table = self.file.create_table("/", 'bedpe', columns)
        else:
            self.table = self.file.root.bedpe
        
        self.name = name if name else file_name
        
        if isFlatFile:
            self.load_bedpe_file(file_name)
    
    def close(self):
        self.file.close()
    
    def __del__(self):
        try:
            self.close()
        except AttributeError:
            pass

    def load_bedpe_file(self,in_file,has_header=True):
        
        if not is_bedpe_file:
            raise ImportError("File does not appear to be a BED file")
        
        with open(in_file, 'r') as f:
            
            # process first line, update table
            line = f.readline()
            fields = line.rstrip().split("\t")
            
            desc = self.table.description._v_colObjects.copy()
            header = []
            headerTypes = []
            if has_header:
                for i in xrange(0,len(fields)):
                    #if fields[i] in desc:
                    #    raise ValueError("Duplicate column name! " + fields[i])
                    if fields[i] == 'name':
                        desc[fields[i]] = t.StringCol(255) # @UndefinedVariable
                        headerTypes.append(str)
                    elif fields[i] == 'strand1' or fields[i] == 'strand2':
                        desc[fields[i]] = t.StringCol(1) # @UndefinedVariable
                        headerTypes.append(str)
                    elif fields[i] == 'chrom1' or fields[i] == 'chrom2':
                        desc[fields[i]] = t.StringCol(16) # @UndefinedVariable
                        headerTypes.append(str)
                    elif fields[i] == 'score':
                        desc[fields[i]] = t.Float32Col() # @UndefinedVariable
                        headerTypes.append(float)
                    elif (fields[i] == 'start1' or fields[i] == 'start2' or 
                        fields[i] == 'end1' or fields[i] == 'end2'):
                        desc[fields[i]] = t.Int64Col() # @UndefinedVariable
                        headerTypes.append(int)
                    else:
                        desc[fields[i]] = t.StringCol(255) # @UndefinedVariable
                        headerTypes.append(str)
                    header.append(fields[i])
                line = f.readline()
                fields = line.rstrip().split("\t")
            else:
                
                for i in xrange(0,len(fields)):
                    if i == 0:
                        header.append('chrom1')
                        headerTypes.append(str)
                        desc['chrom1'] = t.StringCol(16)
                    elif i == 1:
                        header.append('start1')
                        headerTypes.append(str)
                        desc['start1'] = t.Int64Col()
                    elif i == 2:
                        header.append('end1')
                        headerTypes.append(str)
                        desc['end1'] = t.Int64Col()
                    elif i == 3:
                        header.append('chrom2')
                        headerTypes.append(str)
                        desc['chrom2'] = t.StringCol(16)
                    elif i == 4:
                        header.append('start2')
                        headerTypes.append(int)
                        desc['start2'] = t.Int64Col()
                    elif i == 5:
                        header.append('end2')
                        headerTypes.append(int)
                        desc['end2'] = t.Int64Col() # @UndefinedVariable
                    elif i == 6:
                        header.append('name')
                        headerTypes.append(str)
                        desc['name'] = t.StringCol(255) # @UndefinedVariable
                    elif i == 7:
                        header.append('score')
                        headerTypes.append(float)
                        desc['score'] = t.Float32Col() # @UndefinedVariable
                    elif i == 8:
                        header.append('strand1')
                        headerTypes.append(str)
                        desc['strand1'] = t.StringCol(1) # @UndefinedVariable
                    elif i == 9:
                        header.append('strand2')
                        headerTypes.append(int)
                        desc['strand2'] = t.StringCol(1) # @UndefinedVariable
                    elif i == 10:
                        header.append('blockSizes')
                        headerTypes.append(str)
                        desc['blockSizes'] = t.StringCol(255) # @UndefinedVariable
                    else:
                        header.append('feature_' + str(i))
                        headerTypes.append(str)
                        desc['feature_' + str(i)] = t.StringCol(255) # @UndefinedVariable
            
            if not 'chrom1' in header:
                raise ImportError("File must contain chrom1 field!")
            if not 'chrom2' in header:
                raise ImportError("File must contain chrom2 field!")
            if not 'start1' in header:
                raise ImportError("File must contain start1 field!")
            if not 'start2' in header:
                raise ImportError("File must contain start2 field!")
            if not 'end1' in header:
                raise ImportError("File must contain end1 field!")
            if not 'end2' in header:
                raise ImportError("File must contain end2 field!")
            
            table2 = self.file.createTable(self.file.root, 'table2', desc, "bedpe", t.Filters(1))
 
            # Copy the user attributes
            self.table.attrs._f_copy(table2)
             
            # Fill the rows of new table with default values
            for i in xrange(self.table.nrows):
                table2.row.append()
            # Flush the rows to disk
            table2.flush()
            
            # Copy the columns of source table to destination
            for col in self.table.description._v_colObjects:
                if (len(getattr(self.table.cols, col)[:]) > 0 and
                    len(getattr(table2.cols, col)[:]) > 0):
                    getattr(table2.cols, col)[:] = getattr(self.table.cols, col)[:]
             
            # fill with new data
            entry = table2.row
            while line != '':
                
                if len(fields) == len(headerTypes):
                    for i in xrange(0,len(fields)):
                        value = headerTypes[i](fields[i])
                        entry[header[i]] = value
                    entry.append()
                
                line = f.readline()
                fields = line.rstrip().split("\t")
            table2.flush()
            
            # Remove the original table
            self.table.remove()
             
            # Move table2 to table
            table2.move('/','bedpe')
            self.table = table2
    
    def as_data_frame(self, chrom=None, lower_bound=None, upper_bound=None):
        query = """"""
        if chrom:
            if query != '':
                query += " & "
            query += "(chrom1 == '%s')" % chrom
            
        if lower_bound:
            if query != '':
                query += " & "
            query += "(end1 >= %d) & (end2 >= %d)" % (lower_bound,lower_bound)
        
        if upper_bound:
            if query != '':
                query += " & "
            query += "(start1 <= %d) & (start2 <= %d)" % (upper_bound,upper_bound)
        
        
        # get field names
        desc = self.table.description._v_colObjects.copy()
        labels = ['chrom1', 'start1', 'end1', 'chrom2', 'start2', 'end2']
        if 'name' in desc:
            labels.append('name')
        if 'score' in desc:
            labels.append('score')
        if 'strand1' in desc:
            labels.append('strand1')
        if 'strand2' in desc:
            labels.append('strand2')
        if 'blockSizes' in desc:
            labels.append('blockSizes')
        for label in desc:
            if label not in labels:
                labels.append(label)
        
        if query != '':
            contacts = [[x[y] for y in labels] for x in self.table.where(query)]
        else:
            contacts = [[x[y] for y in labels] for x in self.table]
            
        df = p.DataFrame(contacts, columns=labels)
        return df


class Chromosome(object):
    """
    Chromosome data type.

    .. attribute:: name

        Name of the chromosome

    .. attribute:: length

        Length of the chromosome in base-pairs

    .. attribute:: sequence

        Base-pair sequence of DNA in the chromosome
    """
    def __init__(self, name=None, length=None, sequence=None):
        """
        Initialize chromosome

        :param name: Name of the chromosome
        :param length: Length of the chromosome in base-pairs
        :param sequence: Base-pair sequence of DNA in the chromosome
        """
        self.name = name
        self.length = length
        self.sequence = sequence
        if length is None and sequence is not None:
            self.length = len(sequence)
        if sequence is None and length is not None:
            self.length = length
            
    def __repr__(self):
        return "Name: %s\nLength: %d\nSequence: %s" % (self.name if self.name else '',
                                                       self.length if self.length else -1,
                                                       self.sequence[:20] + "..." if self.sequence else '')

    def __len__(self):
        """
        Get length of the chromosome.
        """
        return self.length
    
    def __getitem__(self, key):
        """
        Get object attributes by name
        """
        if key == 'name':
            return self.name
        if key == 'length':
            return self.length
        if key == 'sequence':
            return self.sequence
    
    @classmethod
    def from_fasta(cls, file_name, name=None, include_sequence=True):
        """
        Create a :class:`~Chromosome` from a FASTA file.

        This class method will load a FASTA file and convert it into
        a :class:`~Chromosome` object. If the FASTA file contains multiple
        sequences, only the first one will be read.

        :param file_name: Path to the FASTA file
        :param name: Chromosome name. If None (default), will be read
                     from the FASTA file header
        :param include_sequence: If True (default), stores the chromosome
                                 sequence in memory. Else, the sequence
                                 attribute will be set to None.
        :return: :class:`~Chromosome` if there is only a single FASTA
                 sequence in the file, list(:class:`~Chromosome`) if
                 there are multiple sequences.
        """
        if type(file_name) is file:
            fastas = SeqIO.parse(file_name, 'fasta')
        else:
            fastas = SeqIO.parse(open(file_name, 'r'), 'fasta')

        chromosomes = []
        for fasta in fastas:
            if include_sequence:
                chromosome = cls(name if name else fasta.id, length=len(fasta), sequence=str(fasta.seq))
            else:
                chromosome = cls(name if name else fasta.id, length=len(fasta))
            chromosomes.append(chromosome)

        if len(chromosomes) == 0:
            raise ValueError("File %s does not appear to be a FASTA file" % file_name)
        if len(chromosomes) == 1:
            return chromosomes[0]
        return chromosomes

    def get_restriction_sites(self, restriction_enzyme):
        """
        Find the restriction sites of a provided enzyme in this chromosome.

        Internally uses biopython to find RE sites.

        :param restriction_enzyme: The name of the restriction enzyme
                                   (e.g. HindIII)
        :return: List of RE sites in base-pairs (1-based)
        """
        logging.info("Calculating RE sites")
        try:
            re = eval('Restriction.%s' % restriction_enzyme)
        except SyntaxError:
            raise ValueError("restriction_enzyme must be a string")
        except AttributeError:
            raise ValueError("restriction_enzyme string is not recognized: %s" % restriction_enzyme)
        
        return re.search(Seq.Seq(self.sequence))


class Genome(Table):
    """
    Class representing a collection of chromosomes.

    Extends the :class:`~kaic.data.general.Table` class and provides
    all the expected functionality. Provides some convenience batch
    methods that call :class:`~Chromosome` methods for every
    chromosome in this object.

    This object can be saved to file.
    """
    def __init__(self, file_name=None, chromosomes=None):
        """
        Build :class:`~Genome` from a list of chromosomes or load
        previously saved object.

        :param file_name: Path of the file to load or to save to.
        :param chromosomes: List of chromosomes to load into this
                            object.
        """
        self.file = create_or_open_pytables_file(file_name)
            
        columns = ["ix", "name", "length"]
        column_types = [t.Int32Col(pos=0), t.StringCol(50, pos=1), t.Int32Col(pos=2)]  # @UndefinedVariable
        Table.__init__(self, colnames=columns, col_types=column_types)
        
        try:
            self._sequences = self.file.get_node('/genome_sequences')
        except t.NoSuchNodeError:
            self._sequences = self.file.create_vlarray("/", 'genome_sequences', t.VLStringAtom())
        
        if chromosomes is not None:
            if isinstance(chromosomes, Chromosome):
                self.add_chromosome(chromosomes)
            else:
                for chromosome in chromosomes:
                    self.add_chromosome(chromosome)
            
    @classmethod
    def from_folder(cls, folder_name, file_name=None, exclude=None, include_sequence=True):
        """
        Load every FASTA file from a folder as a chromosome.

        :param folder_name: Path to the folder to load
        :param file_name: File to save Genome object to
        :param exclude: List or set of chromosome names that
                        should NOT be loaded
        :param include_sequence: If True, will save the
                                 chromosome sequences in the
                                 Genome object
        """
        chromosomes = []
        folder_name = os.path.expanduser(folder_name)
        for f in os.listdir(folder_name):
            try:
                chromosome = Chromosome.from_fasta(folder_name + "/" + f, include_sequence=include_sequence)
                logging.info("Adding chromosome %s" % chromosome.name)
                if exclude is None:
                    chromosomes.append(chromosome)
                elif chromosome.name not in exclude:
                    chromosomes.append(chromosome)
            except (ValueError, IOError):
                pass
        
        return cls(chromosomes=chromosomes, file_name=file_name)

    @classmethod
    def from_string(cls, genome_string, file_name=None):
        """
        Convenience function to load a :class:`~Genome` from a string.

        :param genome_string: Path to FASTA file, path to folder with
                              FASTA files, comma-separated list of
                              paths to FASTA files, path to HDF5 file
        :return: A :class:`~Genome` object
        """
        # case 1: FASTA file = Chromosome
        if is_fasta_file(genome_string):
            chromosomes = Chromosome.from_fasta(genome_string)
            genome = cls(chromosomes=chromosomes, file_name=file_name)
        # case 2: Folder with FASTA files
        elif os.path.isdir(genome_string):
            genome = cls.from_folder(genome_string, file_name=file_name)
        # case 3: path to HDF5 file
        elif is_hdf5_file(genome_string):
            genome = cls(genome_string)
        # case 4: List of FASTA files
        else:
            chromosome_files = genome_string.split(',')
            chromosomes = []
            for chromosome_file in chromosome_files:
                chromosome = Chromosome.from_fasta(os.path.expanduser(chromosome_file))
                chromosomes.append(chromosome)
            genome = cls(chromosomes=chromosomes, file_name=file_name)

        return genome

    def __getitem__(self, key):
        """
        Get Genome table subsets.

        If the result is one or more rows, they will be converted to
        :class:`~Chromosome` objects, if the result is a column, it
        will be returned without conversion.
        """
        res = Table.__getitem__(self, key)
        
        if isinstance(res, TableRow):
            return Chromosome(name=res.name, length=res.length, sequence=self._sequences[res.ix])
        elif isinstance(res, TableArray):
            l = []
            for row in res:
                l.append(Chromosome(name=row["name"], length=row["length"], sequence=self._sequences[row["ix"]]))
            return l
        return res
    
    def __iter__(self):
        """
        Get iterator over :class:`~Chromosome` objects.
        """
        this = self

        class Iter:
            def __init__(self):
                self.current = 0
                
            def __iter__(self):
                self.current = 0
                return self
            
            def next(self):
                if self.current >= len(this):
                    raise StopIteration
                self.current += 1
                return this[self.current-1]
        return Iter()
    
    def __del__(self):
        self.file.close()
        super(Genome, self).__del__()

    def add_chromosome(self, chromosome):
        """
        Add a :class:`~Chromosome` to this object.

        Will choose suitable defaults for missing attributes.

        :param chromosome: :class:`~Chromosome` object or similar
                           object (e.g. dict) with the same fields
        """
        i = len(self)-1
        
        n = str(i)
        if chromosome.name is not None:
            n = chromosome.name
        i += 1
        
        l = 0
        if chromosome.length is not None:
            l = chromosome.length
        
        s = ''
        if chromosome.sequence is not None:
            s = chromosome.sequence
            if l == 0:
                l = len(s)
        
        self.append([i,n,l], rownames=[n])
        self._sequences.append(s)
        self._sequences.flush()

    def get_regions(self, split, file_name=None):
        """
        Extract genomic regions from genome.

        Provides two options:

        - Splits chromosomes at restriction sites if the split
          parameter is the name of a restriction enzyme.

        - Splits chromosomes at equi-distant points if split
          is an integer

        :param split: Name of a restriction enzyme or positive
                      integer
        :param file_name: Name of a file if the result of this
                          method should be saved to file
        :return: :class:`~GenomicRegions`
        """

        regions = RegionsTable(file_name=file_name)
        for chromosome in self:
            split_locations = []
            if isinstance(split, str):
                split_locations = chromosome.get_restriction_sites(split)
            elif isinstance(split, int):
                for i in xrange(split, len(chromosome)-1, split):
                    split_locations.append(i)
            else:
                for i in split:
                    split_locations.append(i)
            
            for i in xrange(0, len(split_locations)):
                if i == 0:
                    region = GenomicRegion(start=1, end=split_locations[i], chromosome=chromosome.name)
                else:
                    region = GenomicRegion(start=split_locations[i-1]+1,
                                           end=split_locations[i], chromosome=chromosome.name)
                
                regions.add_region(region, flush=False)
                
            # add last node
            if len(split_locations) > 0:
                region = GenomicRegion(start=split_locations[len(split_locations)-1]+1,
                                       end=chromosome.length, chromosome=chromosome.name)
            else:
                region = GenomicRegion(start=1, end=chromosome.length, chromosome=chromosome.name)
            regions.add_region(region, flush=True)

        return regions


class GenomicRegion(TableObject):
    """
    Class representing a genomic region.

    .. attribute:: chromosome

        Name of the chromosome this region is located on

    .. attribute:: start

        Start position of the region in base pairs

    .. attribute:: end

        End position of the region in base pairs

    .. attribute:: strand

        Strand this region is on (+1, -1)

    .. attribute:: ix

        Index of the region in the context of all genomic
        regions.

    """

    def __init__(self, start, end, chromosome=None, strand=None, ix=None):
        """
        Initialize this object.

        :param start: Start position of the region in base pairs
        :param end: End position of the region in base pairs
        :param chromosome: Name of the chromosome this region is located on
        :param strand: Strand this region is on (+1, -1)
        :param ix: Index of the region in the context of all genomic
                   regions.
        """
        self.start = start
        self.end = end
        if strand == "+":
            strand = 1
        elif strand == "-":
            strand = -1
        elif strand == "0":
            strand = None
        self.strand = strand
        self.chromosome = chromosome
        self.ix = ix

    @classmethod
    def from_row(cls, row):
        """
        Create a :class:`~GenomicRegion` from a PyTables row.
        """
        strand = row['strand']
        if strand == 0:
            strand = None
        return cls(start=row["start"], end=row["end"],
                   strand=strand, chromosome=row["chromosome"])

    @classmethod
    def from_string(cls, region_string):
        """
        Convert a string into a :class:`~GenomicRegion`.

        This is a very useful convenience function to quickly
        define a :class:`~GenomicRegion` object from a descriptor
        string.

        :param region_string: A string of the form
                              <chromosome>[:<start>-<end>[:<strand>]]
                              (with square brackets indicating optional
                              parts of the string). If any optional
                              part of the string is omitted, intuitive
                              defaults will be chosen.
        :return: :class:`~GenomicRegion`
        """
        chromosome = None
        start = None
        end = None
        strand = None
        
        # strip whitespace
        no_space_region_string = "".join(region_string.split())
        fields = no_space_region_string.split(':')
        
        if len(fields) > 3:
            raise ValueError("Genomic range string must be of the form <chromosome>[:<start>-<end>:[<strand>]]")
        
        # there is chromosome information
        if len(fields) > 0:
            chromosome = fields[0]
        
        # there is range information
        if len(fields) > 1 and fields[1] != '':
            start_end_bp = fields[1].split('-')
            if len(start_end_bp) > 0:
                try:
                    start = int(start_end_bp[0])
                except ValueError:
                    raise ValueError("Start of genomic range must be integer")
            
            if len(start_end_bp) > 1:
                try:
                    end = int(start_end_bp[1])
                except ValueError:
                    raise ValueError("End of genomic range must be integer")

                if not end > start:
                    raise ValueError("The end coordinate must be bigger than the start.")

        # there is strand information
        if len(fields) > 2:
            if fields[2] == '+' or fields[2] == '+1' or fields[2] == '1':
                strand = 1
            elif fields[2] == '-' or fields[2] == '-1':
                strand = -1
            else:
                raise ValueError("Strand only can be one of '+', '-', '+1', '-1', and '1'")
        return cls(start=start, end=end, chromosome=chromosome, strand=strand)
    
    def to_string(self):
        """
        Convert this :class:`~GenomicRegion` to its string representation.

        :return: str
        """
        region_string = ''
        if self.chromosome is not None:
            region_string += '%s' % self.chromosome
            
            if self.start is not None:
                region_string += ':%d' % self.start
                
                if self.end is not None:
                    region_string += '-%d' % self.end
                
                if self.strand is not None:
                    if self.strand == 1:
                        region_string += ':+'
                    else:
                        region_string += ':-'
        return region_string
    
    def __repr__(self):
        return self.to_string()

    def overlaps(self, region):
        """
        Check if this region overlaps with the specified region.

        :param region: :class:`~GenomicRegion` object or string
        """
        if isinstance(region, str):
            region = GenomicRegion.from_string(region)

        if region.chromosome != self.chromosome:
            return False

        if region.start <= self.end and region.end >= self.start:
            return True
        return False

    def contains(self, region):
        """
        Check if the specified region is completely contained in this region.

        :param region: :class:`~GenomicRegion` object or string
        """
        if isinstance(region, str):
            region = GenomicRegion.from_string(region)

        if region.chromosome != self.chromosome:
            return False

        if region.start >= self.start and region.end <= self.end:
            return True
        return False

    def _equals(self, region):
        if region.chromosome != self.chromosome:
            return False
        if region.start != self.start:
            return False
        if region.end != self.end:
            return False
        return True

    def __eq__(self, other):
        return self._equals(other)

    def __ne__ (self, other):
        return not self._equals(other)


class BedElement(GenomicRegion):
    def __init__(self, chromosome, start, end, **kwargs):
        super(BedElement, self).__init__(start, end, chromosome)
        for key, value in kwargs.iteritems():
            setattr(self, key, value)


class LazyGenomicRegion(GenomicRegion):
    def __init__(self, row, ix=None):
        self.row = row
        self.static_ix = ix

    @property
    def chromosome(self):
        return self.row["chromosome"]

    @property
    def start(self):
        return self.row["start"]

    @property
    def end(self):
        return self.row["end"]

    @property
    def strand(self):
        return self.row["strand"]

    @property
    def ix(self):
        if self.static_ix is None:
            return self.row["ix"]
        return self.static_ix


class GenomicRegions(object):

    def __init__(self, regions=None):
        self._regions = []
        self._max_region_ix = -1

        if regions is not None:
            for region in regions:
                self.add_region(region)

    def add_region(self, region):
        """
        Add a genomic region to this object.

        This method offers some flexibility in the types of objects
        that can be loaded. See below for details.

        :param region: Can be a :class:`~GenomicRegion`, a dict with
                       at least the fields 'chromosome', 'start', and
                       'end', optionally 'ix', or a list of length 3
                       (chromosome, start, end) or 4 (ix, chromosome,
                       start, end).
        """
        ix = -1

        if isinstance(region, GenomicRegion):
            if hasattr(region, 'ix') and region.ix is not None:
                ix = region.ix
            chromosome = region.chromosome
            start = region.start
            end = region.end
            strand = region.strand
        elif type(region) is dict:
            if 'ix' in region:
                ix = region['ix']
            chromosome = region['chromosome']
            start = region['start']
            end = region['end']
            strand = 1
            if 'strand' in region:
                strand = region['strand']
        else:
            try:
                offset = 0
                if len(region) == 4:
                    ix = region[0]
                    offset += 1
                chromosome = region[offset]
                start = region[offset + 1]
                end = region[offset + 2]
                strand = 1
            except TypeError:
                raise ValueError("Node parameter has to be GenomicRegion, dict, or list")

        if ix is None or ix < 0:
            ix = self._max_region_ix + 1

        new_region = GenomicRegion(chromosome=chromosome, start=start, end=end, strand=strand, ix=ix)
        return self._add_region(new_region)

    def _add_region(self, region):
        self._regions.append(region)

        if region.ix > self._max_region_ix:
            self._max_region_ix = region.ix

        return self._len()

    def _len(self):
        return len(self._regions)

    def __len__(self):
        return self._len()

    def _get_regions(self, key):
        return self._regions[key]

    @property
    def regions(self):
        """
        Iterate over genomic regions in this object.

        Will return a :class:`~GenomicRegion` object in every iteration.
        Can also be used to get the number of regions by calling
        len() on the object returned by this method.

        :return: Iterator over requested :class:`~GenomicRegion` objects
        """

        this = self

        class RegionIter:
            def __init__(self):
                self.regions = this._regions
                self.iter = iter(self.regions)

            def __iter__(self):
                return self

            def next(self):
                return self.iter.next()

            def __len__(self):
                return this._len()

            def __getitem__(self, key):
                return this._get_regions(key)

            def __call__(self):
                return this.regions

        return RegionIter()

    def __iter__(self):
        return self.regions

    def __getitem__(self, item):
        return self.regions[item]

    def region_bins(self, region):
        """
        Takes a genomic region and returns a slice of the bin
        indices that are covered by the region.

        :param region: String or class:`~GenomicRegion`
                       object for which covered bins will
                       be returned.
        :return: slice
        """
        if isinstance(region, basestring):
            region = GenomicRegion.from_string(region)
        start_ix = None
        end_ix = None
        for r in self.regions:
            if not (r.chromosome == region.chromosome and r.start <= region.end and r.end >= region.start):
                continue
            if start_ix is None:
                start_ix = r.ix
                end_ix = r.ix + 1
                continue
            end_ix = r.ix + 1
        return slice(start_ix, end_ix)

    def intersect(self, region):
        """
        Takes a class:`~GenomicRegion` and returns all regions that
        overlap with the supplied region.

        :param region: String or class:`~GenomicRegion`
                       object for which covered bins will
                       be returned.
        """
        return self.regions[self.region_bins(region)]

    def chromosomes(self):
        """
        Get a list of chromosome names.
        """
        chromosomes_set = set()
        chromosomes = []
        for region in self.regions():
            if region.chromosome not in chromosomes_set:
                chromosomes_set.add(region.chromosome)
                chromosomes.append(region.chromosome)
        return chromosomes

    @property
    def chromosome_lens(self):
        """
        Returns a dictionary of chromosomes and their length
        in bp.
        """
        chr_lens = {}
        for r in self.regions:
            if chr_lens.get(r.chromosome) is None:
                chr_lens[r.chromosome] = r.end
                continue
            if r.end > chr_lens[r.chromosome]:
                chr_lens[r.chromosome] = r.end
        return chr_lens

    @property
    def chromosome_bins(self):
        """
        Returns a dictionary of chromosomes and the start
        and end index of the bins they cover.
        """
        chr_bins = {}
        for r in self.regions:
            if chr_bins.get(r.chromosome) is None:
                chr_bins[r.chromosome] = [r.ix, r.ix + 1]
                continue
            chr_bins[r.chromosome][1] = r.ix + 1
        return chr_bins


class RegionsTable(GenomicRegions, FileBased):
    """
    PyTables Table wrapper for storing genomic regions.

    This class is inherited by objects working with lists of genomic
    regions, such as equi-distant bins along chromosomes in a genome
    (:class:`~Hic`) or restriction fragments of genomic DNA
    (:class:`~kaic.construct.seq.FragmentMappedReadPairs`)
    """

    class RegionDescription(t.IsDescription):
        """
        Description of a genomic region for PyTables Table
        """
        ix = t.Int32Col(pos=0)
        chromosome = t.StringCol(50, pos=1)
        start = t.Int64Col(pos=2)
        end = t.Int64Col(pos=3)
        strand = t.Int8Col(pos=4)
    
    def __init__(self, data=None, file_name=None, mode='a',
                 _table_name_regions='regions'):
        """
        Initialize region table.

        :param data: List of regions to load in object. Can also
                     be used to load saved regions from file by
                     providing a path to an HDF5 file and setting
                     the file_name parameter to None.
        :param file_name: Path to a save file.
        :param _table_name_regions: (Internal) name of the HDF5
                                    node that stores data for this
                                    object
        """
        
        # parse potential unnamed argument
        if data is not None:
            # data is file name
            if type(data) is str or isinstance(data, t.file.File):                
                if file_name is None:
                    file_name = data
                    data = None
        
        if file_name is not None and isinstance(file_name, str):
            file_name = os.path.expanduser(file_name)
        
        FileBased.__init__(self, file_name, mode=mode)
        
        # check if this is an existing Hi-C file
        if _table_name_regions in self.file.root:
            self._regions = self.file.get_node('/', _table_name_regions)
            if len(self._regions) > 0:
                self._max_region_ix = max(row['ix'] for row in self._regions.iterrows())
            else:
                self._max_region_ix = -1
        else:
            self._regions = t.Table(self.file.root, _table_name_regions,
                                    RegionsTable.RegionDescription)
            self._max_region_ix = -1

        # index node table
        try:
            self._regions.cols.ix.create_csindex()
        except ValueError:
            # Index exists, no problem!
            pass
        try:
            self._regions.cols.start.create_csindex()
        except ValueError:
            # Index exists, no problem!
            pass
        try:
            self._regions.cols.end.create_csindex()
        except ValueError:
            # Index exists, no problem!
            pass

        self._ix_to_chromosome = dict()
        self._chromosome_to_ix = dict()

        if data is not None:
            self.add_regions(data)
        else:
            self._update_references()

    def add_region(self, region, flush=True):
        ix = GenomicRegions.add_region(self, region)
        if flush:
            self._regions.flush()
            self._update_references()
        return ix

    def _add_region(self, region):
        ix = region.ix
        if ix is None or ix < 0:
            ix = self._max_region_ix + 1
        
        # actually append
        row = self._regions.row
        row['ix'] = ix
        row['chromosome'] = region.chromosome
        row['start'] = region.start
        row['end'] = region.end
        row.append()
        
        if ix > self._max_region_ix:
            self._max_region_ix = ix

        return ix

    def _update_references(self):
        chromosomes = self.chromosomes()
        for i, chromosome in enumerate(chromosomes):
            self._ix_to_chromosome[i] = chromosome
            self._chromosome_to_ix[chromosome] = i

    def add_regions(self, regions):
        """
        Bulk insert multiple genomic regions.

        :param regions: List (or any iterator) with objects that
                        describe a genomic region. See
                        :class:`~RegionsTable.add_region` for options.
        """
        for region in regions:
            self.add_region(region, flush=False)
        self._regions.flush()
        self._update_references()

    def _get_region_ix(self, region):
        """
        Get index from other region properties (chromosome, start, end)
        """
        condition = "(start == %d) & (end == %d) & (chromosome == '%s')"
        condition = condition % (region.start, region.end, region.chromosome)
        for res in self._regions.where(condition):
            return res["ix"]
        return None

    @staticmethod
    def _row_to_region(row, lazy=False):
        if lazy:
            return LazyGenomicRegion(row)
        return GenomicRegion(chromosome=row["chromosome"], start=row["start"],
                             end=row["end"], ix=row["ix"])

<<<<<<< HEAD
    def regions(self, selectby=None, sortby=None):
=======
    @property
    def regions(self):
>>>>>>> f529e3de
        """
        Iterate over genomic regions in this object.

        Will return a :class:`~GenomicRegion` object in every iteration.
        Can also be used to get the number of regions by calling
        len() on the object returned by this method.

        :param selectby: Will only retun regions which match the supplied
                         condition. Must be a Pytables selector expression.

        :param sortby: Iterator will return regions sorted by this
                       key. Valid are "ix", "start" and "end".
                       Default: None. Returns regions as stored in
                       the file.

        :return: RegionIter
        """
        if selectby and sortby:
            raise ValueError("Cannot sort and select at the same time.")
        this = self
        class RegionIter:
            def __init__(self):
                if sortby:
                    self.iter = iter(this._regions.itersorted(sortby=sortby))
                elif selectby:
                    self.iter = iter(this._regions.where(selectby))
                else:
                    self.iter = iter(this._regions)
                
            def __iter__(self):
                return self
            
            def next(self):
                return RegionsTable._row_to_region(self.iter.next())
            
            def __len__(self):
                return len(this._regions)
<<<<<<< HEAD

            def __getitem__(self, key):
                if isinstance(key, int):
                    return RegionsTable._row_to_region(this._regions[key])
                elif isinstance(key, slice):
                    return [RegionsTable._row_to_region(r) for r in this._regions[key]]
                else:
                    raise ValueError("key '{}'' is not valid".format(key))
            
        return RegionIter()
=======
>>>>>>> f529e3de

            def __call__(self):
                return this.regions

<<<<<<< HEAD
        :return:
        """
        chromosomes = []
        for region in self.regions():
            if region.chromosome not in chromosomes:
                chromosomes.append(region.chromosome)
        return chromosomes
=======
            def __getitem__(self, item):
                res = this._regions[item]

                if isinstance(res, np.ndarray):
                    regions = []
                    for region in res:
                        regions.append(RegionsTable._row_to_region(region))
                    return regions
                else:
                    return RegionsTable._row_to_region(res)
            
        return RegionIter()
>>>>>>> f529e3de

    def region_bins(self, region):
        """
        Takes a genomic region and returns a slice of the bin 
        indices that are covered by the region.

        :param region: String or GenomicRegion
                       Region for which covered bins will
                       be returned.
        """
        if isinstance(region, basestring):
            region = GenomicRegion.from_string(region)
        start_ix = None
        end_ix = None
        for r in self.regions():
            if not (r.chromosome == region.chromosome and r.start < region.end and r.end > region.start):
                continue
            if start_ix is None:
                start_ix = r.ix
                end_ix = r.ix + 1
                continue
            end_ix = r.ix + 1
        return slice(start_ix, end_ix)

    # def intersect(self, region):
    #     """
    #     Takes a genomic region and returns all region that
    #     overlap with the supplied region.
    #     """
    #     if isinstance(region, basestring):
    #         region = GenomicRegion.from_string(region)
    #     condition = "(start < %d) & (end > %d) & (chromosome == '%s')"
    #     condition = condition % (region.end, region.start, region.chromosome)
    #     return [r for r in self.]
    def intersect(self, region):
        """
        Takes a genomic region and returns all region that
        overlap with the supplied region.
        """
        if isinstance(region, basestring):
            region = GenomicRegion.from_string(region)
        condition = "(start < %d) & (end > %d) & (chromosome == '%s')"
        condition = condition % (region.end, region.start, region.chromosome)
        return self.regions(selectby=condition)

    @property
    def chromosome_lens(self):
        """
        Returns a dictionary of chromosomes and their length
        in bp.
        """
        chr_lens = {}
        for r in self.regions():
            if chr_lens.get(r.chromosome) is None:
                chr_lens[r.chromosome] = r.end
                continue
            if r.end > chr_lens[r.chromosome]:
                chr_lens[r.chromosome] = r.end
        return chr_lens

    @property
    def chromosome_bins(self):
        """
        Returns a dictionary of chromosomes and the start
        and end index of the bins they cover.
        """
        chr_bins = {}
        for r in self.regions():
            if chr_bins.get(r.chromosome) is None:
                chr_bins[r.chromosome] = [r.ix, r.ix + 1]
                continue
            chr_bins[r.chromosome][1] = r.ix + 1
        return chr_bins

class HicNode(GenomicRegion, TableObject):
    """
    Class representing a node in a :class:`~Hic` object.

    Backed by a :class:`~GenomicRegion`, this class additionally
    provides methods to access the node index in the context of
    the :class:`~Hic` object.

    .. attribute:: chromosome

        Name of the chromosome this region is located on

    .. attribute:: start

        Start position of the region in base pairs

    .. attribute:: end

        End position of the region in base pairs

    .. attribute:: strand

        Strand this region is on (+1, -1)

    .. attribute:: ix

        Index of the region in the context of all genomic
        regions.
    """
    def __init__(self, chromosome=None, start=None, end=None, ix=None):
        self.ix = ix
        super(HicNode, self).__init__(chromosome=chromosome, start=start, end=end, ix=ix)
    
    def __repr__(self):
        if self.ix is None:
            return "%s, %d-%d" % (self.chromosome, self.start, self.end)
        else:
            return "%d: %s, %d-%d" % (self.ix, self.chromosome, self.start, self.end)


class LazyHicNode(LazyGenomicRegion, HicNode):
    def __init__(self, row, ix=None):
        LazyGenomicRegion.__init__(self, row=row, ix=ix)


class HicEdge(TableObject):
    """
    A contact / an Edge between two genomic regions.

    .. attribute:: source

        The index of the "source" genomic region. By convention,
        source <= sink.

    .. attribute:: sink

        The index of the "sink" genomic region.

    .. attribute:: weight

        The weight or contact strength of the edge. Can, for
        example, be the number of reads mapping to a contact.
    """
    def __init__(self, source, sink, weight=1):
        """
        :param source: The index of the "source" genomic region
                       or :class:`~HicNode` object.
        :param sink: The index of the "sink" genomic region
                     or :class:`~HicNode` object.
        :param weight: The weight or contact strength of the edge.
        """
        self._source = source
        self._sink = sink
        self.weight = weight

    @property
    def source(self):
        if isinstance(self._source, GenomicRegion):
            return self._source.ix
        return self._source

    @property
    def sink(self):
        if isinstance(self._sink, GenomicRegion):
            return self._sink.ix
        return self._sink

    @property
    def source_node(self):
        if isinstance(self._source, GenomicRegion):
            return self._source
        raise RuntimeError("Source not not provided during object initialization!")

    @property
    def sink_node(self):
        if isinstance(self._sink, GenomicRegion):
            return self._sink
        raise RuntimeError("Sink not not provided during object initialization!")

    def __repr__(self):
        return "%d--%d (%.2f)" % (self.source, self.sink, self.weight)
    
    @classmethod
    def from_row(cls, row):
        return cls(source=row['source'], sink=row['sink'], weight=row['weight'])


class LazyHicEdge(HicEdge):
    def __init__(self, row, nodes_table):
        self._row = row
        self._nodes_table = nodes_table
        self._source_node = None
        self._sink_node = None

    @property
    def weight(self):
        return self._row['weight']

    @property
    def source(self):
        return self._row['source']

    @property
    def sink(self):
        return self._row['sink']

    @property
    def source_node(self):
        if self._source_node is None:
            source_row = self._nodes_table[self.source]
            return LazyHicNode(source_row)
        return self._source_node

    @property
    def sink_node(self):
        if self._sink_node is None:
            sink_row = self._nodes_table[self.sink]
            return LazyHicNode(sink_row)
        return self._sink_node


class Hic(Maskable, MetaContainer, RegionsTable, FileBased):
    """
    Class for working with Hi-C data.

    Generally, a Hi-C object has two components:

    - Nodes or regions: (Non-overlapping) genomic regions
      obtained by splitting the genome into distinct pieces.
      See also :class:`~GenomicRegion` and :class:`~RegionsTable`

    - Edges or contacts: Pairs of genomic regions with optionally
      associated weight or contact strength. See also
      :class:`~HicEdge`

    This is a memory-efficient implementation of a Hi-C data
    container. Internally, this is achieved by saving entries
    of the Hi-C matrix in sparse notation, i.e. in a list of
    non-zero contacts.

    Its bracket-notation access behaves like a numpy
    array and handles data retrieval and assignment in matrix-
    fashion, e.g. hic[1:3] would return rows 1 and 2 of
    the Hi-C matrix (0-based index). However, the bracket
    notation can also handle :class:`~GenomicRegion` descriptior
    strings, i.e. hic['chr1','chr5'] will extract the inter-
    chromosomal matrix between chromosomes 1 and 5 only.

    Examples:

    .. code:: python

        hic = Hic(file_name="/path/to/save/file")

        # load genomic regions
        genome = Genome.from_folder("/path/to/fasta/folder")
        regions = genome.get_regions("HindIII")
        hic.add_regions(regions)

        # load edges
        edges = []
        edges.append(HicEdge(source=10, sink=23, weight=3)
        edges.append(HicEdge(source=8, sink=9, weight=57)
        # ...
        hic.add_edges(edges)
    """

    class HicEdgeDescription(t.IsDescription):
        source = t.Int32Col(pos=0)  
        sink = t.Int32Col(pos=1)  
        weight = t.Float64Col(pos=2)

    class HicRegionAnnotationDescription(t.IsDescription):
        bias = t.Float32Col(pos=0, dflt=1)
    
    def __init__(self, data=None, file_name=None,
                 mode='a',
                 _table_name_nodes='nodes',
                 _table_name_edges='edges',
                 _table_name_node_annotations='node_annot'):

        """
        Initialize a :class:`~Hic` object.

        :param data: Can be the path to an XML file denoting a Hic object,
                     another Hic object, a :class:`~FragmentMappedReadPairs`
                     object, or a path to a save file. In the latter case,
                     this parameter may replace file_name, but only if
                     file_name is None.
        :param file_name: Path to a save file
        :param _table_name_nodes: (Internal) name of the HDF5 node for regions
        :param _table_name_edges: (Internal) name of the HDF5 node for edges
        """
        
        # private variables
        self._max_node_ix = -1
        
        # parse potential unnamed argument
        if data is not None:
            # data is file name
            if type(data) is str:
                data = os.path.expanduser(data)
                
                if (not os.path.isfile(data) or not is_hic_xml_file(data)) and file_name is None:
                    file_name = data
                    data = None
        
        if file_name is not None:
            file_name = os.path.expanduser(file_name)
        
        FileBased.__init__(self, file_name, mode=mode)
        RegionsTable.__init__(self, file_name=self.file, _table_name_regions=_table_name_nodes)

        if _table_name_edges in self.file.root:
            self._edges = self.file.get_node('/', _table_name_edges)
        else:
            self._edges = MaskedTable(self.file.root, _table_name_edges,
                                      Hic.HicEdgeDescription)
        
        self._edges.flush()

        if _table_name_node_annotations in self.file.root:
            self._node_annotations = self.file.get_node('/', _table_name_node_annotations)
        elif mode not in ('r', 'r+'):
            self._node_annotations = t.Table(self.file.root, _table_name_node_annotations,
                                             Hic.HicRegionAnnotationDescription)
            self._node_annotations.flush()
        else:
            # compatibility with existing objects
            self._node_annotations = None

        # generate tables from inherited classes
        Maskable.__init__(self, self.file)
        MetaContainer.__init__(self, self.file)

        # index edge table
        try:
            self._edges.cols.source.create_csindex()
        except ValueError:
            # Index exists, no problem!
            pass
        try:
            self._edges.cols.sink.create_csindex()
        except ValueError:
            # Index exists, no problem!
            pass
        
        # add data
        if data is not None:
            if type(data) is str:
                if is_hic_xml_file(data):
                    xml = HicXmlFile(data)
                    for node in xml.nodes():
                        self.add_node(node, flush=False)
                    self.flush()
                    
                    for edge in xml.edges():
                        self.add_edge(edge, flush=False)
                    self.flush()
                else:
                    raise ValueError("File is not in Hi-C XML format")
                    
            # data is existing Hic object
            elif isinstance(data, Hic):
                self.load_from_hic(data)
            else:
                try:
                    self.load_read_fragment_pairs(data)
                except AttributeError:
                    raise ValueError("Input data type not recognized")
    
    def __del__(self):
        self.close()
    
    def load_read_fragment_pairs(self, pairs, _max_buffer_size=5000000):
        """
        Load data from :class:`~kaic.construct.seq.FragmentMappedReadPairs`.

        This method automatically sums up reads mapping to the same
        fragment pairs and creates exactly one edge per fragment pair.

        :param pairs: A :class:`~kaic.construct.seq.FragmentMappedReadPairs`
                      object.
        :param _max_buffer_size: Number of edges kept in buffer before
                                 writing to Table.
        """
        # add regions
        if len(self._regions) != 0:
            raise RuntimeError("When importing from read pairs you MUST start from an empty data set!")
        self.add_regions(pairs.regions())

        edge_buffer = {}
        for pair in pairs._pairs:
            source = pair["left_fragment"]
            sink = pair["right_fragment"]
            if source > sink:
                tmp = source
                source = sink
                sink = tmp
            key = (source, sink)
            if key not in edge_buffer:
                edge_buffer[key] = 0
            edge_buffer[key] += 1

            if len(edge_buffer) > _max_buffer_size:
                logging.info("Flushing buffer")
                self._flush_edge_buffer(edge_buffer, replace=False, update_index=False)
                edge_buffer = {}
        logging.info("Final flush")
        self._flush_edge_buffer(edge_buffer, replace=False)

    def load_from_hic(self, hic, _edge_buffer_size=5000000,
                      _edges_by_overlap_method=_edge_overlap_split_rao):
        """
        Load data from another :class:`~Hic` object.

        :param hic: Another :class:`~Hic` object
        :param _edge_buffer_size: Number of edges in memory before writing
                                  to file
        :param _edges_by_overlap_method: A function that maps reads from
                                         one genomic region to others using
                                         a supplied overlap map. By default
                                         it uses the Rao et al. (2014) method.
                                         See :func:`~_edge_overlap_split_rao`
        """
        # if we do not have any nodes in this Hi-C object...
        if len(self.regions()) == 0:
            logging.info("Copying Hi-C")
            # ...simply import everything
            for region in hic.regions():
                self.add_region(region, flush=False)
            for edge in hic.edges():
                self.add_edge(edge, check_nodes_exist=False, flush=False)
            self.flush()
        # if already have nodes in this HiC object...
        else:
            logging.info("Binning Hi-C contacts")
            # create region "overlap map"
            overlap_map = _get_overlap_map(hic.regions(), self.regions())

            edge_buffer = {}
            for old_edge in hic._edges:
                old_source = old_edge['source']
                old_sink = old_edge['sink']
                old_weight = old_edge['weight']
                new_edges = _edges_by_overlap_method([old_source, old_sink, old_weight], overlap_map)

                for new_edge in new_edges:
                    key_pair = (new_edge[0], new_edge[1])
                    if key_pair not in edge_buffer:
                        edge_buffer[key_pair] = 0
                    edge_buffer[key_pair] += new_edge[2]

                if len(edge_buffer) > _edge_buffer_size:
                    self._flush_edge_buffer(edge_buffer, replace=False, update_index=False)
                    edge_buffer = {}
            self._flush_edge_buffer(edge_buffer)

    def bin(self, bin_size, file_name=None):
        """
        Map edges in this object to equi-distant bins.

        :param bin_size: Bin size in base pairs
        :param file_name: File name of the new, binned Hic object
        :return: :class:`~Hic` object
        """
        # find chromosome lengths
        chromosomes = self.chromosomes()
        chromosome_list = []
        for chromosome in chromosomes:
            chromosome_list.append(Chromosome(name=chromosome,length=self.chromosome_lens[chromosome]))

        genome = Genome(chromosomes=chromosome_list)
        hic = Hic(file_name=file_name, mode='w')
        hic.add_regions(genome.get_regions(bin_size))

        hic.load_from_hic(self)

        return hic

    def bin_size(self):
        node = self.get_node(0)
        return node.end - node.start + 1

    @classmethod
    def from_hiclib(cls, hl, file_name=None):
        """
        Create :class:`~Hic` object from hiclib object.

        :param hl: hiclib object
        :param file_name: Path to save file
        :return: :class:`~Hic`
        """
        hic = cls(file_name=file_name)
        
        # nodes
        chrms = {hl.genome.chrmStartsBinCont[i] : hl.genome.chrmLabels[i] for i in xrange(0,len(hl.genome.chrmLabels))}
        chromosome = ''
        for i in xrange(0,len(hl.genome.posBinCont)):
            start = hl.genome.posBinCont[i]+1
            if i in chrms:
                chromosome = chrms[i]
            
            if i < len(hl.genome.posBinCont)-1:
                end = hl.genome.posBinCont[i+1]
            else:
                ix = hl.genome.label2idx[chromosome]
                end = hl.genome.chrmLens[ix]
            
            hic.add_node([chromosome, start, end], flush=False)
        hic.flush(flush_edges=False)
        
        # edges
        for chr1, chr2 in hl.data:
            data = hl.data[(chr1, chr2)].getData()
            chr1StartBin = hl.genome.chrmStartsBinCont[chr1]
            chr2StartBin = hl.genome.chrmStartsBinCont[chr2]
            
            for i in xrange(0,data.shape[0]):
                iNode = i+chr1StartBin
                start = i
                if chr1 != chr2:
                    start = 0
                for j in xrange(start,data.shape[1]):
                    jNode = j+chr2StartBin
                    
                    if data[i,j] != 0:
                        hic.add_edge([iNode, jNode, data[i,j]], flush=False)
        hic.flush(flush_nodes=False)
        
        return hic
            
    def add_node(self, node, flush=True):
        """
        Add a :class:`~HicNode` or :class:`~GenomicRegion`.

        :param node: :class:`~HicNode` or :class:`~GenomicRegion`,
                     see :func:`~RegionsTable.add_region` for details
        :param flush: Write data to file immediately after import.
        """
        return self.add_region(node, flush)        
    
    def add_edge(self, edge, check_nodes_exist=True, flush=True):
        """
        Add an edge to this object.

        :param edge: :class:`~HicEdge`, dict with at least the
                     attributes source and sink, optionally weight,
                     or a list of length 2 (source, sink) or 3
                     (source, sink, weight).
        :param check_nodes_exist: Make sure that there are nodes
                                  that match source and sink indexes
        :param flush: Write data to file immediately after import
        """
        weight = None
        
        if isinstance(edge, HicEdge):
            source = edge.source
            sink = edge.sink
            weight = edge.weight
        elif type(edge) is dict:
            source = edge['source']
            sink = edge['sink']
            if 'weight' in edge:
                weight = edge['weight']
        else:
            try:
                source = edge[0]
                sink = edge[1]
                if len(edge) > 2:
                    weight = edge[2]
            except TypeError:
                raise ValueError("Edge parameter has to be HicEdge, dict, or list")
        
        if weight is None:
            weight = 1.
        if source > sink:
            tmp = source
            source = sink
            sink = tmp
        
        if check_nodes_exist:
            n_regions = len(self._regions)
            if source >= n_regions or sink >= n_regions:
                raise ValueError("Node index exceeds number of nodes in object")
        
        if weight != 0:
            row = self._edges.row
            row['source'] = source
            row['sink'] = sink
            row['weight'] = weight
            row.append()
        
        if flush:
            self.flush()
    
    def add_nodes(self, nodes):
        """
        Bulk-add nodes from a list.

        :param nodes: List (or iterator) of nodes. See
                      :func:`~Hic.add_node` for details.
        """
        self.add_regions(nodes)
    
    def add_edges(self, edges):
        """
        Bulk-add edges from a list.

        :param edges: List (or iterator) of edges. See
                      :func:`~Hic.add_edge` for details
        """
        for edge in edges:
            self.add_edge(edge, flush=False)
        self.flush(flush_nodes=False)

    def merge(self, hic, _edge_buffer_size=5000000):
        """
        Merge this object with another :class:`~Hic` object.

        First merges genomic regions, then merges edges.
        It is strongly advised that the genomic regions in
        both objects are the same, although this method will attempt to
        "translate" regions from one object to the other if
        this is not the case.

        :param hic: :class:`~Hic` object to be merged into this one
        """

        ix_conversion = {}

        # check if regions are identical (saves a lot of time)
        logging.info("Checking if regions are identical")
        identical = True
        region_counter = 0
        for self_region, hic_region in zip(self.regions(), hic.regions()):
            if self_region.chromosome != hic_region.chromosome:
                identical = False
                break
            if self_region.start != hic_region.start:
                identical = False
                break
            if self_region.end != hic_region.end:
                identical = False
                break
            ix_conversion[region_counter] = region_counter
            region_counter += 1

        if region_counter < len(hic.regions()):
            identical = False

        if not identical:
            ix_conversion = {}
            # merge genomic regions
            self.log_info("Merging genomic regions...")
            for region in hic.regions():
                ix = self._get_region_ix(region)
                if ix is None:
                    ix = self.add_region([region.chromosome, region.start, region.end], flush=False)
                ix_conversion[region.ix] = ix
            self._regions.flush()

        # merge edges
        self.log_info("Merging contacts...")
        edge_buffer = {}
        l = len(hic._edges)
        last_percent = 0.0
        for i, merge_row in enumerate(hic._edges):
            merge_source = ix_conversion[merge_row["source"]]
            merge_sink = ix_conversion[merge_row["sink"]]
            merge_weight = merge_row["weight"]

            if merge_source > merge_sink:
                tmp = merge_source
                merge_source = merge_sink
                merge_sink = tmp

            edge_buffer[(merge_source, merge_sink)] = merge_weight

            if i/l > last_percent:
                logging.info("%d%%" % int(round(last_percent*100)))
                last_percent += 0.05

            if len(edge_buffer) > _edge_buffer_size:
                logging.info("Flushing buffer...")
                self._flush_edge_buffer(edge_buffer, replace=False, update_index=False)
                edge_buffer = {}

        # final flush
        self.log_info("Final flush")
        self._flush_edge_buffer(edge_buffer, replace=False)

    def _flush_edge_buffer(self, e_buffer, replace=False, update_index=True):
        # update current rows
        for row in self._edges:
            key = (row["source"], row["sink"])

            if key in e_buffer:
                if replace:
                    row["weight"] = e_buffer[key]
                else:
                    row["weight"] += e_buffer[key]
                row.update()
                del e_buffer[key]
        self._edges.flush()

        # flush remaining buffer
        row = self._edges.row
        for source, sink in e_buffer:
            weight = e_buffer[(source, sink)]
            if weight == 0:
                continue
            row["source"] = source
            row["sink"] = sink
            row["weight"] = weight
            row.append()
        self._edges.flush()
        self._remove_zero_edges(update_index=update_index)

    def flush(self, flush_nodes=True, flush_edges=True, update_index=True):
        """
        Write data to file and flush buffers.

        :param flush_nodes: Flush nodes tables
        :param flush_edges: Flush edges table
        :param update_index: Update mask indices in edges table
        """
        if flush_nodes:
            self._regions.flush()
            # re-indexing not necessary when 'autoindex' is True on table
            if not self._regions.autoindex:
                # reindex node table
                self._regions.flush_rows_to_index()
        if flush_edges:
            self._edges.flush(update_index=update_index)
            if not self._edges.autoindex:
                # reindex edge table
                self._edges.flush_rows_to_index()

    def __getitem__(self, key):
        """
        Get a chunk of the Hi-C matrix.
        
        Possible key types are:

        Region types

        - HicNode: Only the ix of this node will be used for
          identification
        - GenomicRegion: self-explanatory
        - str: key is assumed to describe a genomic region
          of the form: <chromosome>[:<start>-<end>:[<strand>]],
          e.g.: 'chr1:1000-54232:+'

        Node types

        - int: node index
        - slice: node range

        List types

        - list: This key type allows for a combination of all
          of the above key types - the corresponding matrix
          will be concatenated

            
        If the key is a 2-tuple, each entry will be treated as the 
        row and column key, respectively,
        e.g.: 'chr1:0-1000, chr4:2300-3000' will extract the Hi-C
        map of the relevant regions between chromosomes 1 and 4.

        :return: :class:`HicMatrix`
        """
        
        nodes_row, nodes_col = self._get_nodes_from_key(key, as_index=False)

        nodes_ix_row = None
        if nodes_row is not None:
            if isinstance(nodes_row, list):
                nodes_ix_row = [node.ix for node in nodes_row]
            else:
                nodes_ix_row = nodes_row.ix

        nodes_ix_col = None
        if nodes_col is not None:
            if isinstance(nodes_col, list):
                nodes_ix_col = [node.ix for node in nodes_col]
            else:
                nodes_ix_col = nodes_col.ix
        
        m = self._get_matrix(nodes_ix_row, nodes_ix_col)

        # select the correct output format
        # empty result: matrix
        if m.shape[0] == 0 and m.shape[1] == 0:
            return HicMatrix(m, col_regions=[], row_regions=[])
        # both selectors are lists: matrix
        if isinstance(nodes_ix_row, list) and isinstance(nodes_ix_col, list):
            return HicMatrix(m, col_regions=nodes_col, row_regions=nodes_row)
            #return m
        # row selector is list: vector
        if isinstance(nodes_ix_row, list):
            return HicMatrix(m[:, 0], col_regions=[nodes_ix_col], row_regions=nodes_row)
        # column selector is list: vector
        if isinstance(nodes_ix_col, list):
            return HicMatrix(m[0, :], col_regions=nodes_col, row_regions=[nodes_row])
        # both must be indexes
        return m[0, 0]
    
    def _get_nodes_from_key(self, key, as_index=False):
        if isinstance(key, tuple):
            nodes_ix_row = self._getitem_nodes(key[0], as_index=as_index)
            nodes_ix_col = self._getitem_nodes(key[1], as_index=as_index)
        else:
            nodes_ix_row = self._getitem_nodes(key, as_index=as_index)
            nodes_ix_col = []
            for region in self.regions():
                if as_index:
                    nodes_ix_col.append(region.ix)
                else:
                    nodes_ix_col.append(region)
        
        return nodes_ix_row, nodes_ix_col
    
    def _get_matrix(self, nodes_ix_row=None, nodes_ix_col=None):
        # calculate number of rows
        if nodes_ix_row is None:
            n_rows = len(self._regions)
        else:
            if not isinstance(nodes_ix_row, list):
                nodes_ix_row = [nodes_ix_row]
            n_rows = len(nodes_ix_row)
        
        # calculate number of columns
        if nodes_ix_col is None:
            n_cols = len(self._regions)
        else:
            if not isinstance(nodes_ix_col, list):
                nodes_ix_col = [nodes_ix_col]
            n_cols = len(nodes_ix_col)

        # create empty matrix
        m = np.zeros((n_rows, n_cols))
        
        # get row range generator
        row_ranges = ranges(nodes_ix_row)

        # fill matrix with weights
        row_offset = 0
        for row_range in row_ranges:
            n_rows_sub = row_range[1] - row_range[0] + 1
            col_offset = 0
            col_ranges = ranges(nodes_ix_col)
            for col_range in col_ranges:
                n_cols_sub = col_range[1] - col_range[0] + 1

                condition = "(source >= %d) & (source <= %d) & (sink >= %d) & (sink <= %d)"
                condition1 = condition % (row_range[0], row_range[1], col_range[0], col_range[1])
                condition2 = condition % (col_range[0], col_range[1], row_range[0], row_range[1])

                for condition in condition1, condition2:
                    for edge_row in self._edges.where(condition):
                        source = edge_row['source']
                        sink = edge_row['sink']
                        weight = edge_row['weight']

                        ir = source - row_range[0] + row_offset
                        jr = sink - col_range[0] + col_offset
                        if 0 <= ir < m.shape[0] and 0 <= jr < m.shape[1]:
                            m[ir, jr] = weight

                        ir = sink - row_range[0] + row_offset
                        jr = source - col_range[0] + col_offset
                        if 0 <= ir < m.shape[0] and 0 <= jr < m.shape[1]:
                            m[ir, jr] = weight
                
                col_offset += n_cols_sub
            row_offset += n_rows_sub

        return m
    
    def _getitem_nodes(self, key, as_index=False):
        # 'chr1:1234:56789'
        if isinstance(key, str):
            key = GenomicRegion.from_string(key)
        
        # HicNode('chr1', 1234, 56789, ix=0)
        if isinstance(key, HicNode):
            if as_index:
                return key.ix
            else:
                return key
        
        # GenomicRegion('chr1', 1234, 56789) 
        if isinstance(key, GenomicRegion):
            chromosome = key.chromosome
            start = key.start
            end = key.end
            
            # check defaults
            if chromosome is None:
                raise ValueError("Genomic region must provide chromosome name")
            if start is None:
                start = 0
            if end is None:
                end = max(row['end'] for row in self._regions.where("(chromosome == '%s')" % chromosome))
            
            condition = "(chromosome == '%s') & (end >= %d) & (start <= %d)" % (chromosome, start, end)
            if as_index:
                region_nodes = [row['ix'] for row in self._regions.where(condition)]
            else:
                region_nodes = [RegionsTable._row_to_region(row) for row in self._regions.where(condition)]
            
            return region_nodes
        
        # 1:453
        if isinstance(key, slice):
            if as_index:
                return [row['ix'] for row in self._regions.iterrows(key.start, key.stop, key.step)]
            else:
                return [RegionsTable._row_to_region(row) for row in self._regions.iterrows(key.start, key.stop, key.step)]
        
        # 432
        if isinstance(key, int):
            row = self._regions[key]
            if as_index:
                return row['ix']
            else:
                return RegionsTable._row_to_region(row)
        
        # [item1, item2, item3]
        all_nodes_ix = []
        for item in key:
            nodes_ix = self._getitem_nodes(item, as_index=as_index)
            if isinstance(nodes_ix, list):
                all_nodes_ix += nodes_ix
            else:
                all_nodes_ix.append(nodes_ix)
        return all_nodes_ix

    def scaling_factor(self, hic):
        """
        Compute the scaling factor to another Hic library.

        Calculates the ratio between the number of contacts in
        this Hic object to the number of contacts in another
        Hic object.

        :param hic: A :class:`~Hic` object
        :return: float
        """
        logging.info("Calculating scaling factor...")
        hic1_sum = 0.0
        for edge in self.edges(lazy=True):
            hic1_sum += edge['weight']
        hic2_sum = 0.0
        for edge in hic.edges(lazy=True):
            hic2_sum += edge['weight']
        scaling_factor = hic1_sum/hic2_sum
        logging.info("Scaling factor: %f" % scaling_factor)
        return scaling_factor

    def get_combined_matrix(self, hic, key=None, scaling_factor=None):
        """
        Return a :class:`~HicMatrix` where values above the diagonal
        are from this object and values below the diagonal are from
        another :class:`~Hic` object.

        "Above the diagonal" refers to the diagonal of the complete
        Hic object, not the diagonal of the returned matrix.

        :param hic: Another :class:`~Hic` object
        :param key: A matrix selector. Use tuple to selct row and
                    columns, also see __getitem__
        :param scaling_factor: Factor to scale the hic values. If None,
                               will be computed using
                               :func:`~Hic.scaling_factor`.
        :return: :class:`~HicMatrix`
        """
        if key is None:
            key = slice(0, None, None)

        if scaling_factor is None:
            scaling_factor = self.scaling_factor(hic)

        m_top = self[key]

        # find diagonal
        row_region = m_top.row_regions[0]
        matching_index = None
        for i, col_region in enumerate(m_top.col_regions):
            if col_region == row_region:
                matching_index = i

        if matching_index is None:
            col_region = m_top.col_regions[0]
            for i, row_region in enumerate(m_top.row_regions):
                if col_region == row_region:
                    matching_index = -1*i

        if matching_index is None:
            return m_top

        # replace diagonal
        m_bottom = hic[key]*scaling_factor
        top_indices = np.triu_indices(m_top.shape[0], matching_index, m_top.shape[1])
        m_bottom[top_indices] = m_top[top_indices]
        return m_bottom
    
    def as_data_frame(self, key):
        """
        Get a pandas data frame by key.

        For key types see :func:`~Hic.__getitem__`.

        :param key: For key types see :func:`~Hic.__getitem__`.
        :return: Pandas data frame, row and column labels are
                 corresponding node start positions
        """
        nodes_ix_row, nodes_ix_col = self._get_nodes_from_key(key, as_index=True)
        nodes_row, nodes_col = self._get_nodes_from_key(key, as_index=False)
        m = self._get_matrix(nodes_ix_row, nodes_ix_col)
        labels_row = []
        for node in nodes_row:
            labels_row.append(node.start)
        labels_col = []
        for node in nodes_col:
            labels_col.append(node.start)
        df = p.DataFrame(m, index=labels_row, columns=labels_col)
        
        return df
    
    def __setitem__(self, key, item):
        """
        Set a chunk of the Hi-C matrix.
        
        Possible key types are:

        Region types

        - HicNode: Only the ix of this node will be used for
          identification
        - GenomicRegion: self-explanatory
        - str: key is assumed to describe a genomic region
          of the form: <chromosome>[:<start>-<end>:[<strand>]],
          e.g.: 'chr1:1000-54232:+'

        Node types

        - int: node index
        - slice: node range

        List types

        - list: This key type allows for a combination of all
          of the above key types - the corresponding matrix
          will be concatenated

        If the key is a 2-tuple, each entry will be treated as the 
        row and column key, respectively,
        e.g.: 'chr1:0-1000, chr4:2300-3000' will set the Hi-C
        map of the relevant regions between chromosomes 1 and 4.
            
        """
        
        nodes_ix_row, nodes_ix_col = self._get_nodes_from_key(key, as_index=True)
        self._set_matrix(item, nodes_ix_row, nodes_ix_col)

    def _set_matrix(self, item, nodes_ix_row=None, nodes_ix_col=None):
        replacement_edges = {}

        # create new edges with updated weights
        # select the correct format:
        def swap(old_source, old_sink):
            if old_source > old_sink:
                return old_sink, old_source
            return old_source, old_sink

        # both selectors are lists: matrix
        if isinstance(nodes_ix_row, list) and isinstance(nodes_ix_col, list):
            n_rows = len(nodes_ix_row)
            n_cols = len(nodes_ix_col)
            # check that we have a matrix with the correct dimensions
            if not isinstance(item, np.ndarray) or not np.array_equal(item.shape, [n_rows, n_cols]):
                raise ValueError("Item is not a numpy array with shape (%d,%d)!" % (n_rows, n_cols))
            
            for i in xrange(0, n_rows):
                for j in xrange(0, n_cols):
                    source = nodes_ix_row[i]
                    sink = nodes_ix_col[j]
                    source, sink = swap(source, sink)
                    weight = item[i, j]
                    key = (source, sink)
                    if key not in replacement_edges:
                        replacement_edges[key] = weight

        # row selector is list: vector
        elif isinstance(nodes_ix_row, list):
            n_rows = len(nodes_ix_row)
            if not isinstance(item, np.ndarray) or not np.array_equal(item.shape, [n_rows]):
                raise ValueError("Item is not a numpy vector of length %d!" % n_rows)
            
            for i, my_sink in enumerate(nodes_ix_row):
                source = nodes_ix_col
                source, sink = swap(source, my_sink)
                weight = item[i]
                key = (source, sink)
                if key not in replacement_edges:
                    replacement_edges[key] = weight
        
        # column selector is list: vector
        elif isinstance(nodes_ix_col, list):
            n_cols = len(nodes_ix_col)
            if not isinstance(item, np.ndarray) or not np.array_equal(item.shape, [n_cols]):
                raise ValueError("Item is not a numpy vector of length %d!" % n_cols)
            
            for i, my_source in enumerate(nodes_ix_col):
                sink = nodes_ix_row
                source, sink = swap(my_source, sink)
                weight = item[i]
                key = (source, sink)
                if key not in replacement_edges:
                    replacement_edges[key] = weight

        # both must be indexes
        else:
            weight = item
            source, sink = swap(nodes_ix_row, nodes_ix_col)
            key = (source, sink)
            if key not in replacement_edges:
                replacement_edges[key] = weight

        self._flush_edge_buffer(replacement_edges, replace=True)

    def _set_matrix_old(self, item, nodes_ix_row=None, nodes_ix_col=None):
        # calculate number of rows
        if (nodes_ix_row is not None
            and not isinstance(nodes_ix_row, list)):
            range_nodes_ix_row = [nodes_ix_row]
        else:
            range_nodes_ix_row = nodes_ix_row

        # calculate number of columns
        if (nodes_ix_col is not None
            and not isinstance(nodes_ix_col, list)):
            range_nodes_ix_col = [nodes_ix_col]
        else:
            range_nodes_ix_col = nodes_ix_col

        # get row range generator
        row_ranges = ranges(range_nodes_ix_row)

        # set every edge that is to be replaced to 0
        row_offset = 0
        for row_range in row_ranges:
            n_rows_sub = row_range[1] - row_range[0] + 1

            col_ranges = ranges(range_nodes_ix_col)
            col_offset = 0
            for col_range in col_ranges:
                n_cols_sub = col_range[1] - col_range[0] + 1

                condition = "((source >= %d) & (source <= %d)) & ((sink >= %d) & (sink <= %d))"
                condition += "| ((source >= %d) & (source <= %d)) & ((sink >= %d) & (sink <= %d))"
                condition = condition % (row_range[0], row_range[1], col_range[0], col_range[1],
                                         col_range[0], col_range[1], row_range[0], row_range[1])

                # actually set weight to zero
                for edge_row in self._edges.where(condition):
                    edge_row['weight'] = 0
                    edge_row.update()

                col_offset += n_cols_sub
            row_offset += n_rows_sub

        self.flush()
        self._remove_zero_edges()

        # create new edges with updated weights
        # select the correct format
        # both selectors are lists: matrix
        if isinstance(nodes_ix_row, list) and isinstance(nodes_ix_col, list):
            n_rows = len(nodes_ix_row)
            n_cols = len(nodes_ix_col)
            # check that we have a matrix with the correct dimensions
            if (not isinstance(item, np.ndarray) or
                not np.array_equal(item.shape, [n_rows,n_cols])):
                raise ValueError("Item is not a numpy array with shape (%d,%d)!" % (n_rows,n_cols))

            for i in xrange(0, n_rows):
                for j in xrange(0,n_cols):
                    source = nodes_ix_row[i]
                    sink = nodes_ix_col[j]
                    weight = item[i,j]
                    self.add_edge([source, sink, weight], flush=False)

        # row selector is list: vector
        elif isinstance(nodes_ix_row, list):
            n_rows = len(nodes_ix_row)
            if (not isinstance(item, np.ndarray) or
                not np.array_equal(item.shape, [n_rows])):
                raise ValueError("Item is not a numpy vector of length %d!" % (n_rows))

            for i, sink in enumerate(nodes_ix_row):
                source = nodes_ix_col
                weight = item[i]
                self.add_edge([source, sink, weight], flush=False)

        # column selector is list: vector
        elif isinstance(nodes_ix_col, list):
            n_cols = len(nodes_ix_col)
            if (not isinstance(item, np.ndarray) or
                not np.array_equal(item.shape, [n_cols])):
                raise ValueError("Item is not a numpy vector of length %d!" % (n_cols))

            for i, source in enumerate(nodes_ix_col):
                sink = nodes_ix_row
                weight = item[i]
                self.add_edge([source, sink, weight], flush=False)

        # both must be indexes
        else:
            weight = item
            self.add_edge([nodes_ix_row, nodes_ix_col, weight], flush=False)

        self.flush()
    
    def _update_edge_weight(self, source, sink, weight, add=False, flush=True):
        if source > sink:
            tmp = source
            source = sink
            sink = tmp
        
        value_set = False
        for row in self._edges.where("(source == %d) & (sink == %d)" % (source, sink)):
            original = 0
            if add:
                original = row['weight']
            row['weight'] = weight + original
            row.update()
            value_set = True
            if flush:
                self.flush()
        if not value_set:
            self.add_edge(HicEdge(source=source, sink=sink, weight=weight), flush=flush)
    
    def _remove_zero_edges(self, flush=True, update_index=True):
        zero_edge_ix = []
        ix = 0
        for row in self._edges.iterrows():
            if row['weight'] == 0:
                zero_edge_ix.append(ix)
            ix += 1
        
        for ix in reversed(zero_edge_ix):
            self._edges.remove_row(ix)        
        
        if flush:
            self.flush(update_index=update_index)
    
    def autoindex(self, index=None):
        """
        Switch on/off autoindexing.
        """
        if index is not None:
            self._regions.autoindex = bool(index)
            self._edges.autoindex = bool(index)
            return index
        return self._regions.autoindex

    def save(self, file_name, _table_name_nodes='nodes', _table_name_edges='edges',
             _table_name_meta='meta', _table_name_meta_values='meta', _table_name_mask='mask'):
        """
        Copy content of this object to a new file.

        :param file_name: Path to new save file
        """
        self.file.copy_file(file_name)
        self.file.close()
        self.file = create_or_open_pytables_file(file_name)
        self._regions = self.file.get_node('/' + _table_name_nodes)
        self._edges = self.file.get_node('/' + _table_name_edges)
        self._meta = self.file.get_node('/' + _table_name_meta)
        self._meta_values = self.file.get_node('/' + _table_name_meta_values)
        self._mask = self.file.get_node('/' + _table_name_mask)

    def _row_to_node(self, row, lazy=False):
        if lazy:
            return LazyHicNode(row)
        return HicNode(chromosome=row["chromosome"], start=row["start"],
                       end=row["end"], ix=row["ix"])

    def get_node(self, key):
        """
        Get a single node by key.

        :param key: For possible key types see :func:`~Hic.__getitem__`
        :return: A :class:`~HicNode` matching key
        """
        found_nodes = self.get_nodes(key)
        if isinstance(found_nodes, list):
            if len(found_nodes) > 1:
                raise IndexError("More than one node found matching %s" % str(key))
            if len(found_nodes) == 1:
                return found_nodes[0]
        return found_nodes

    def get_nodes(self, key):
        """
        Get multiple nodes by key.

        :param key: For possible key types see :func:`~Hic.__getitem__`
        :return: A list of :class:`~HicNode` objects matching key
        """
        return self._getitem_nodes(key)

    def _row_to_edge(self, row, lazy=False):
        if not lazy:
            source = row["source"]
            sink = row["sink"]
            weight = row["weight"]
            source_node_row = self._regions[source]
            source_node = self._row_to_node(source_node_row)
            sink_node_row = self._regions[sink]
            sink_node = self._row_to_node(sink_node_row)
            return HicEdge(source_node, sink_node, weight)
        else:
            return LazyHicEdge(row, self._regions)

    def get_edge(self, ix, lazy=False):
        """
        Get an edge from this object's edge list.

        :param ix: integer
        :return:
        """
        return self._row_to_edge(self._edges[ix], lazy=lazy)
    
    def nodes(self):
        """
        Iterator over this object's nodes/regions.

        See :func:`~RegionsTable.regions` for details.
        :return: Iterator over :class:`~GenomicRegions`
        """
        return self.regions()
    
    def edges(self, lazy=False):
        """
        Iterate over :class:`~HicEdge` objects.

        :return: Iterator over :class:`~HicEdge`
        """
        hic = self

        class EdgeIter:
            def __init__(self):
                self.iter = iter(hic._edges)
                
            def __iter__(self):
                return self
            
            def next(self):
                return hic._row_to_edge(self.iter.next(), lazy=lazy)

            def __len__(self):
                return len(hic._edges)
        return EdgeIter()

    def filter(self, edge_filter, queue=False, log_progress=False):
        """
        Filter edges in this object by using a
        :class:`~HicEdgeFilter`.

        :param edge_filter: Class implementing :class:`~HicEdgeFilter`.
                            Must override valid_edge method, ideally sets mask parameter
                            during initialization.
        :param queue: If True, filter will be queued and can be executed
                      along with other queued filters using
                      run_queued_filters
        :param log_progress: If true, process iterating through all edges
                             will be continuously reported.
        """
        edge_filter.set_hic_object(self)
        if not queue:
            self._edges.filter(edge_filter, _logging=log_progress)
        else:
            self._edges.queue_filter(edge_filter)

    def run_queued_filters(self, log_progress=False):
        """
        Run queued filters.

        :param log_progress: If true, process iterating through all edges
                             will be continuously reported.
        """
        self._edges.run_queued_filters(_logging=log_progress)

    def filter_diagonal(self, distance=0, queue=False):
        """
        Convenience function that applies a :class:`~DiagonalFilter`.

        :param distance: Distance from the diagonal up to which matrix entries
                         will be filtered. The default, 0, filters only the
                         diagonal itself.
        :param queue: If True, filter will be queued and can be executed
                      along with other queued filters using
                      run_queued_filters
        """
        mask = self.add_mask_description('diagonal',
                                         'Mask the diagonal of the Hic matrix (up to distance %d)' % distance)
        diagonal_filter = DiagonalFilter(distance=distance, mask=mask)
        self.filter(diagonal_filter, queue)

    def filter_low_coverage_regions(self, cutoff=None, queue=False):
        """
        Convenience function that applies a :class:`~LowCoverageFilter`.

        :param cutoff: Cutoff (contact count, float) below which a region
                       is considered to have low coverage. If not set
                       explicitly, defaults to 5% of the mean region coverage.
        :param queue: If True, filter will be queued and can be executed
                      along with other queued filters using
                      run_queued_filters
        """
        if cutoff is not None:
            mask = self.add_mask_description('low_coverage',
                                             'Mask low coverage regions in the Hic matrix (cutoff %.4f)' % cutoff)
        else:
            mask = self.add_mask_description('low_coverage',
                                             'Mask low coverage regions in the Hic matrix (10%)')
        low_coverage_filter = LowCoverageFilter(self, cutoff=cutoff, mask=mask)
        self.filter(low_coverage_filter, queue)
    
    def bias_vector(self, vector=None):
        """
        Get or set the bias vector of this Hic matrix.

        :param vector: Numpy float vector. If provided, sets the
                       the bias vector of the object.
        """

        if vector is not None:
            if len(vector) != len(self.regions()):
                raise ValueError("Bias vector must be the same length as number of regions (%d)" % len(self.regions()))

            # overwrite biases
            if len(self._node_annotations) == len(vector):
                for i, row in enumerate(self._node_annotations):
                    row['bias'] = vector[i]
                    row.update()
            # create new biases
            else:
                row = self._node_annotations.row
                for value in vector:
                    row['bias'] = value
                    row.append()
            self._node_annotations.flush()
            return vector

        vector = np.ones(len(self.regions()))
        if len(self._node_annotations) > 0:
            for i, row in enumerate(self._node_annotations):
                vector[i] = row['bias']

        return vector

    def marginals(self):
        """
        Get the marginals vector of this Hic matrix.
        """
        # prepare marginals dict
        marginals = np.zeros(len(self.regions()), float)

        for edge in self.edges(lazy=True):
            marginals[edge.source] += edge.weight
            if edge.source != edge.sink:
                marginals[edge.sink] += edge.weight

        return marginals

    def _get_boundary_distances(self):
        n_bins = len(self.regions())
        # find distances to chromosome boundaries in bins
        boundary_dist = np.zeros(n_bins, dtype=int)
        last_chromosome = None
        last_chromosome_index = 0
        for i, node in enumerate(self.nodes()):
            chromosome = node.chromosome
            if last_chromosome is not None and chromosome != last_chromosome:
                chromosome_length = i-last_chromosome_index
                for j in xrange(chromosome_length):
                    boundary_dist[last_chromosome_index+j] = min(j, i-last_chromosome_index-1-j)
                last_chromosome_index = i
            last_chromosome = chromosome
        chromosome_length = n_bins-last_chromosome_index
        for j in xrange(chromosome_length):
            boundary_dist[last_chromosome_index+j] = min(j, n_bins-last_chromosome_index-1-j)

        return boundary_dist

    def directionality_index(self, window_size=2000000):
        """
        Calculate the directionality index according to Dixon 2012 for every bin.

        :param window_size: size of the sliding window in base pairs
        :return: numpy array same length as bins in the object
        """
        bin_size = self.bin_size()
        bin_window_size = int(window_size/bin_size)
        if window_size % bin_size > 0:
            bin_window_size += 1

        n_bins = len(self.regions())
        boundary_dist = self._get_boundary_distances()

        left_sums = np.zeros(n_bins)
        right_sums = np.zeros(n_bins)
        directionality_index = np.zeros(n_bins)
        for edge in self.edges(lazy=True):
            source = edge.source
            sink = edge.sink
            weight = edge.weight
            if source == sink:
                continue
            if sink - source <= bin_window_size:
                if boundary_dist[sink] >= sink-source:
                    left_sums[sink] += weight
                if boundary_dist[source] >= sink-source:
                    right_sums[source] += weight

        for i in xrange(n_bins):
            A = left_sums[i]
            B = right_sums[i]
            E = (A+B)/2
            if E != 0 and B-A != 0:
                directionality_index[i] = ((B-A)/abs(B-A)) * ((((A-E)**2)/E) + (((B-E)**2)/E))

        return directionality_index


class HicEdgeFilter(MaskFilter):
    """
    Abstract class that provides filtering functionality for the
    edges/contacts in a :class:`~Hic` object.

    Extends MaskFilter and overrides valid(self, row) to make
    :class:`~HicEdge` filtering more "natural".

    To create custom filters for the :class:`~Hic` object, extend this
    class and override the valid_edge(self, edge) method.
    valid_edge should return False for a specific :class:`~HicEdge` object
    if the object is supposed to be filtered/masked and True
    otherwise. See :class:`~DiagonalFilter` for an example.

    Pass a custom filter to the :func:`~Hic.filter` method in :class:`~Hic`
    to apply it.
    """

    __metaclass__ = ABCMeta

    def __init__(self, mask=None):
        """
        Initialize HicEdgeFilter.

        :param mask: The Mask object that should be used to mask
                     filtered :class:`~HicEdge` objects. If None the default
                     Mask will be used.
        """
        super(HicEdgeFilter, self).__init__(mask)
        self._hic = None

    @abstractmethod
    def valid_edge(self, edge):
        """
        Determine if a :class:`~HicEdge` object is valid or should
        be filtered.

        When implementing custom HicEdgeFilter this method must be
        overridden. It should return False for :class:`~HicEdge` objects that
        are to be fitered and True otherwise.

        Internally, the :class:`~Hic` object will iterate over all HicEdge
        instances to determine their validity on an individual
        basis.

        :param edge: A :class:`~HicEdge` object
        :return: True if :class:`~HicEdge` is valid, False otherwise
        """
        pass

    def set_hic_object(self, hic_object):
        """
        Set the :class:`~Hic` instance to be filtered by this
        HicEdgeFilter.

        Used internally by :class:`~Hic` instance.

        :param hic_object: :class:`~Hic` object
        """
        self._hic = hic_object

    def valid(self, row):
        """
        Map valid_edge to MaskFilter.valid(self, row).

        :param row: A pytables Table row.
        :return: The boolean value returned by valid_edge.
        """
        edge = self._hic._row_to_edge(row, lazy=True)
        return self.valid_edge(edge)


class DiagonalFilter(HicEdgeFilter):
    """
    Filter contacts in the diagonal of a :class:`~Hic` matrix.
    """
    def __init__(self, distance=0, mask=None):
        """
        Initialize filter with chosen parameters.

        :param distance: Distance from the diagonal up to which
                         contacts will be filtered
        :param mask: Optional Mask object describing the mask
                     that is applied to filtered edges.
        """
        HicEdgeFilter.__init__(self, mask=mask)
        self.distance = distance

    def valid_edge(self, edge):
        """
        Check if an edge is on (or near) the diagonal of the :class:`~Hic` matrix.
        """
        if abs(edge.source-edge.sink) <= self.distance:
            return False
        return True


class LowCoverageFilter(HicEdgeFilter):
    """
    Filter a :class:`~HicEdge` if it connects a region that
    does not have a contact count larger than a specified
    cutoff.

    If the cutoff is not provided, it is automatically
    chosen at 5% of the mean contact count of all regions.
    """
    def __init__(self, hic_object, cutoff=None, mask=None):
        """
        Initialize filter with these settings.

        :param hic_object: The :class:`~Hic` object that this
                           filter will be called on. Needed for
                           contact count calculation.
        :param cutoff: A cutoff in contacts (can be float) below
                       which regions are considered "low coverage"
        :param mask: Optional Mask object describing the mask
                     that is applied to filtered edges.
        """
        HicEdgeFilter.__init__(self, mask=mask)

        self._marginals = hic_object.marginals()
        if cutoff is None:
            cutoff, _ = self.calculate_cutoffs(0.1)

        self._regions_to_mask = set()
        for i, contacts in enumerate(self._marginals):
            if contacts < cutoff:
                self._regions_to_mask.add(i)

    def calculate_cutoffs(self, fraction_threshold=0.05):
        lower = np.median(self._marginals[self._marginals > 0])*fraction_threshold
        upper = np.median(self._marginals[self._marginals > 0])+lower
        return lower, upper

    def valid_edge(self, edge):
        """
        Check if an edge falls into a low-coverage region.
        """
        if edge.source in self._regions_to_mask:
            return False
        if edge.sink in self._regions_to_mask:
            return False
        return True

class HicMatrix(np.ndarray):
    def __new__(cls, input_matrix, col_regions=None, row_regions=None):
        obj = np.asarray(input_matrix).view(cls)
        obj.col_regions = col_regions
        obj.row_regions = row_regions
        return obj

    def __array_finalize__(self, obj):
        if obj is None:
            return

        self.row_regions = getattr(obj, 'row_regions', None)
        self.col_regions = getattr(obj, 'col_regions', None)

    def __getitem__(self, index):
        self._getitem = True

        # convert string types into region indexes
        if isinstance(index, tuple):
            row_key = self._convert_key(index[0], self.row_regions)
            col_key = self._convert_key(index[1], self.col_regions)
            index = (row_key, col_key)
        else:
            row_key = self._convert_key(index, self.row_regions)
            try:
                col_key = slice(0, len(self.col_regions), 1)
            except TypeError:
                col_key = None
            index = row_key

        try:
            out = np.ndarray.__getitem__(self, index)
        finally:
            self._getitem = False

        if not isinstance(out, np.ndarray):
            return out

        # get regions
        try:
            row_regions = self.row_regions[row_key]
        except TypeError:
            row_regions = None
            #logging.warn("Key type %s cannot yet be handeled by HicMatrix." % str(row_key) +
            #             "Falling back on setting row regions to None")

        try:
            col_regions = self.col_regions[col_key]
        except TypeError:
            col_regions = None
            #logging.warn("Key type %s cannot yet be handeled by HicMatrix." % str(col_key) +
            #             "Falling back on setting col regions to None")

        out.col_regions = col_regions
        out.row_regions = row_regions

        return out

    def __getslice__(self, start, stop):
        return self.__getitem__(slice(start, stop))

    def _convert_key(self, key, regions):
        if isinstance(key, str):
            key = GenomicRegion.from_string(key)
        if isinstance(key, GenomicRegion):
            key_start = max(0, key.start)
            key_end = key.end
            start = None
            stop = None
            for i, region in enumerate(regions):
                if region.chromosome == key.chromosome:
                    if (key_end is None or region.start <= key_end) and region.end >= key_start:
                        if start is None:
                            start = i
                        stop = i
            return slice(start, stop+1, 1)
        return key


class HicXmlFile(object):
    def __init__(self, file_name):
        self.file_name = file_name

    def nodes(self):
        file_name = self.file_name
        
        class XmlNodeIter:
            def __init__(self):
                self.iter = et.iterparse(file_name)
                
            def __iter__(self):
                return self
            
            def next(self):
                event, elem = self.iter.next()  # @UnusedVariable
                while elem.tag != "node":
                    elem.clear()
                    event, elem = self.iter.next()  # @UnusedVariable
            
                a = elem.attrib
                ix = None
                if 'ix' in a:
                    ix = int(a['ix'])
                    
                chromosome = None
                if 'chromosome' in a:
                    chromosome = a['chromosome']
                
                if 'start' not in a:
                    raise ValueError("start must be a node attribute")
                start = int(a['start'])
                
                if 'end' not in a:
                    raise ValueError("end must be a node attribute")
                end = int(a['end'])
                
                elem.clear()
                return HicNode(ix=ix, chromosome=chromosome, start=start, end=end)
            
        return XmlNodeIter()
    
    def edges(self):
        file_name = self.file_name
        
        class XmlEdgeIter:
            def __init__(self):
                self.iter = et.iterparse(file_name)
                
            def __iter__(self):
                return self
            
            def next(self):
                event, elem = self.iter.next()  # @UnusedVariable
                while elem.tag != "edge":
                    elem.clear()
                    event, elem = self.iter.next()  # @UnusedVariable
            
                a = elem.attrib
                    
                weight = 1.
                if 'weight' in a:
                    weight = float(a['weight'])
                
                if 'source' not in a:
                    raise ValueError("source must be an edge attribute")
                source = int(a['source'])
                
                if 'sink' not in a:
                    raise ValueError("sink must be an edge attribute")
                sink = int(a['sink'])
                
                elem.clear()
                return HicEdge(source=source, sink=sink, weight=weight)
            
        return XmlEdgeIter()


def genome_from_string(genome_string):
    """
    Convenience function to load a :class:`~Genome` from a string.

    :param genome_string: Path to FASTA file, path to folder with
                          FASTA files, comma-separated list of
                          paths to FASTA files, path to HDF5 file
    :return: A :class:`~Genome` object
    """
    genome = None
    # case 1: FASTA file = Chromosome
    if is_fasta_file(genome_string):
        chromosome = Chromosome.from_fasta(genome_string)
        genome = Genome(chromosomes=[chromosome])
    # case 2: Folder with FASTA files
    elif os.path.isdir(genome_string):
        genome = Genome.from_folder(genome_string)
    # case 3: path to HDF5 file
    elif is_hdf5_file(genome_string):
        genome = Genome(genome_string)
    # case 4: List of FASTA files
    else:
        chromosome_files = genome_string.split(',')
        chromosomes = []
        for chromosome_file in chromosome_files:
            chromosome = Chromosome.from_fasta(os.path.expanduser(chromosome_file))
            chromosomes.append(chromosome)
        genome = Genome(chromosomes=chromosomes)
    
    return genome


def _get_overlap_map(old_regions, new_regions):
    # 1. organize regions in self by chromosome
    new_region_map = {}
    for i, new_region in enumerate(new_regions):
        if not new_region.chromosome in new_region_map:
            new_region_map[new_region.chromosome] = []
        new_region_map[new_region.chromosome].append([new_region.start,new_region.end,i])
        
    # 2. iterate over regions in hic to find overlap
    def _get_overlap(new_region, old_region):
        new_region_length = new_region[1] - new_region[0] + 1
        overlap = min(old_region[1], new_region[1]) - max(old_region[0],new_region[0]) + 1
        return max(0,overlap/new_region_length)
        
    old_to_new = {}
    current_chromosome = ''
    current_ix = 0
    for i, old_region in enumerate(old_regions):
        old_to_new[i] = []
        if current_chromosome != old_region.chromosome:
            current_ix = 0
            current_chromosome = old_region.chromosome
        
        found_overlap = True
        while found_overlap:
            found_overlap = False
            if current_ix < len(new_region_map[current_chromosome]):
                new_region = new_region_map[current_chromosome][current_ix]
                overlap = _get_overlap(new_region, [old_region.start,old_region.end,i])
                if overlap > 0:
                    old_to_new[i].append([new_region[2], overlap])
                    current_ix += 1
                    found_overlap = True
                elif old_region.start > new_region[1]:
                    current_ix += 1
                    found_overlap = True
            
        current_ix -= 1
    
    return old_to_new<|MERGE_RESOLUTION|>--- conflicted
+++ resolved
@@ -1042,21 +1042,6 @@
             return True
         return False
 
-    def _equals(self, region):
-        if region.chromosome != self.chromosome:
-            return False
-        if region.start != self.start:
-            return False
-        if region.end != self.end:
-            return False
-        return True
-
-    def __eq__(self, other):
-        return self._equals(other)
-
-    def __ne__ (self, other):
-        return not self._equals(other)
-
 
 class BedElement(GenomicRegion):
     def __init__(self, chromosome, start, end, **kwargs):
@@ -1435,12 +1420,8 @@
         return GenomicRegion(chromosome=row["chromosome"], start=row["start"],
                              end=row["end"], ix=row["ix"])
 
-<<<<<<< HEAD
-    def regions(self, selectby=None, sortby=None):
-=======
     @property
     def regions(self):
->>>>>>> f529e3de
         """
         Iterate over genomic regions in this object.
 
@@ -1448,27 +1429,12 @@
         Can also be used to get the number of regions by calling
         len() on the object returned by this method.
 
-        :param selectby: Will only retun regions which match the supplied
-                         condition. Must be a Pytables selector expression.
-
-        :param sortby: Iterator will return regions sorted by this
-                       key. Valid are "ix", "start" and "end".
-                       Default: None. Returns regions as stored in
-                       the file.
-
         :return: RegionIter
         """
-        if selectby and sortby:
-            raise ValueError("Cannot sort and select at the same time.")
         this = self
         class RegionIter:
             def __init__(self):
-                if sortby:
-                    self.iter = iter(this._regions.itersorted(sortby=sortby))
-                elif selectby:
-                    self.iter = iter(this._regions.where(selectby))
-                else:
-                    self.iter = iter(this._regions)
+                self.iter = iter(this._regions)
                 
             def __iter__(self):
                 return self
@@ -1478,32 +1444,10 @@
             
             def __len__(self):
                 return len(this._regions)
-<<<<<<< HEAD
-
-            def __getitem__(self, key):
-                if isinstance(key, int):
-                    return RegionsTable._row_to_region(this._regions[key])
-                elif isinstance(key, slice):
-                    return [RegionsTable._row_to_region(r) for r in this._regions[key]]
-                else:
-                    raise ValueError("key '{}'' is not valid".format(key))
-            
-        return RegionIter()
-=======
->>>>>>> f529e3de
 
             def __call__(self):
                 return this.regions
 
-<<<<<<< HEAD
-        :return:
-        """
-        chromosomes = []
-        for region in self.regions():
-            if region.chromosome not in chromosomes:
-                chromosomes.append(region.chromosome)
-        return chromosomes
-=======
             def __getitem__(self, item):
                 res = this._regions[item]
 
@@ -1516,80 +1460,7 @@
                     return RegionsTable._row_to_region(res)
             
         return RegionIter()
->>>>>>> f529e3de
-
-    def region_bins(self, region):
-        """
-        Takes a genomic region and returns a slice of the bin 
-        indices that are covered by the region.
-
-        :param region: String or GenomicRegion
-                       Region for which covered bins will
-                       be returned.
-        """
-        if isinstance(region, basestring):
-            region = GenomicRegion.from_string(region)
-        start_ix = None
-        end_ix = None
-        for r in self.regions():
-            if not (r.chromosome == region.chromosome and r.start < region.end and r.end > region.start):
-                continue
-            if start_ix is None:
-                start_ix = r.ix
-                end_ix = r.ix + 1
-                continue
-            end_ix = r.ix + 1
-        return slice(start_ix, end_ix)
-
-    # def intersect(self, region):
-    #     """
-    #     Takes a genomic region and returns all region that
-    #     overlap with the supplied region.
-    #     """
-    #     if isinstance(region, basestring):
-    #         region = GenomicRegion.from_string(region)
-    #     condition = "(start < %d) & (end > %d) & (chromosome == '%s')"
-    #     condition = condition % (region.end, region.start, region.chromosome)
-    #     return [r for r in self.]
-    def intersect(self, region):
-        """
-        Takes a genomic region and returns all region that
-        overlap with the supplied region.
-        """
-        if isinstance(region, basestring):
-            region = GenomicRegion.from_string(region)
-        condition = "(start < %d) & (end > %d) & (chromosome == '%s')"
-        condition = condition % (region.end, region.start, region.chromosome)
-        return self.regions(selectby=condition)
-
-    @property
-    def chromosome_lens(self):
-        """
-        Returns a dictionary of chromosomes and their length
-        in bp.
-        """
-        chr_lens = {}
-        for r in self.regions():
-            if chr_lens.get(r.chromosome) is None:
-                chr_lens[r.chromosome] = r.end
-                continue
-            if r.end > chr_lens[r.chromosome]:
-                chr_lens[r.chromosome] = r.end
-        return chr_lens
-
-    @property
-    def chromosome_bins(self):
-        """
-        Returns a dictionary of chromosomes and the start
-        and end index of the bins they cover.
-        """
-        chr_bins = {}
-        for r in self.regions():
-            if chr_bins.get(r.chromosome) is None:
-                chr_bins[r.chromosome] = [r.ix, r.ix + 1]
-                continue
-            chr_bins[r.chromosome][1] = r.ix + 1
-        return chr_bins
+
 
 class HicNode(GenomicRegion, TableObject):
     """
@@ -2450,75 +2321,6 @@
             else:
                 all_nodes_ix.append(nodes_ix)
         return all_nodes_ix
-
-    def scaling_factor(self, hic):
-        """
-        Compute the scaling factor to another Hic library.
-
-        Calculates the ratio between the number of contacts in
-        this Hic object to the number of contacts in another
-        Hic object.
-
-        :param hic: A :class:`~Hic` object
-        :return: float
-        """
-        logging.info("Calculating scaling factor...")
-        hic1_sum = 0.0
-        for edge in self.edges(lazy=True):
-            hic1_sum += edge['weight']
-        hic2_sum = 0.0
-        for edge in hic.edges(lazy=True):
-            hic2_sum += edge['weight']
-        scaling_factor = hic1_sum/hic2_sum
-        logging.info("Scaling factor: %f" % scaling_factor)
-        return scaling_factor
-
-    def get_combined_matrix(self, hic, key=None, scaling_factor=None):
-        """
-        Return a :class:`~HicMatrix` where values above the diagonal
-        are from this object and values below the diagonal are from
-        another :class:`~Hic` object.
-
-        "Above the diagonal" refers to the diagonal of the complete
-        Hic object, not the diagonal of the returned matrix.
-
-        :param hic: Another :class:`~Hic` object
-        :param key: A matrix selector. Use tuple to selct row and
-                    columns, also see __getitem__
-        :param scaling_factor: Factor to scale the hic values. If None,
-                               will be computed using
-                               :func:`~Hic.scaling_factor`.
-        :return: :class:`~HicMatrix`
-        """
-        if key is None:
-            key = slice(0, None, None)
-
-        if scaling_factor is None:
-            scaling_factor = self.scaling_factor(hic)
-
-        m_top = self[key]
-
-        # find diagonal
-        row_region = m_top.row_regions[0]
-        matching_index = None
-        for i, col_region in enumerate(m_top.col_regions):
-            if col_region == row_region:
-                matching_index = i
-
-        if matching_index is None:
-            col_region = m_top.col_regions[0]
-            for i, row_region in enumerate(m_top.row_regions):
-                if col_region == row_region:
-                    matching_index = -1*i
-
-        if matching_index is None:
-            return m_top
-
-        # replace diagonal
-        m_bottom = hic[key]*scaling_factor
-        top_indices = np.triu_indices(m_top.shape[0], matching_index, m_top.shape[1])
-        m_bottom[top_indices] = m_top[top_indices]
-        return m_bottom
     
     def as_data_frame(self, key):
         """
