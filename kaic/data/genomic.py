"""
Module for working with genomic data.

This module provides classes and functions to work with objects in the context
of the genome.

:class:`~Chromosome`, :class:`~Genome`, and :class:`~GenomicRegion` simplify
working with reference sequence data by providing easy access and many convenience
functions.

Examples:

.. code:: python

    # assemble custom genome
    chr1 = Chromosome.from_fasta("/path/to/chr1_fasta_file")
    chr2 = Chromosome.from_fasta("/path/to/chr2_fasta_file")
    genome = Genome(chromosomes=[chr1,chr2])

    # extract genomic regions binned every 10000bp
    regions = genome.get_regions(10000)

.. code:: python

    # assemble genome from folder with FASTA files
    genome = Genome.from_folder("/path/to/fasta_folder/")

:class:`~Hic` is the central class for working with Hi-C data. It provides
matrix-like selectors and convenient access to specific genomic regions. In the
kaic pipeline, a Hic object is assembled at the fragment level from
:class:`~kaic.construct.seq.FragmentMappedReadPairs`. From there, it can be
binned to equi-distant genomic regions.

.. code:: python

    # use previously existing FragmentMappedReadPairs object 'pairs'
    hic = Hic(file_name="/path/to/save_file")
    hic.load_read_fragment_pairs(pairs)

    # bin Hi-C object
    binned = hic.bin(10000)

    # ... further processing


Alternatively, a Hic object can be assembled from scratch using genomic
regions and edges (contacts) between them.

Example:

.. code:: python

    hic = Hic()
    genome = Genome.from_folder("/path/to/fasta_folder")
    hic.add_regions(genome.get_regions(10000))

    hic.add_edges(list_of_edges)

"""

from __future__ import division
import tables as t
import pandas as p
import numpy as np
from kaic.tools.files import create_or_open_pytables_file, is_hic_xml_file,\
    is_fasta_file, is_hdf5_file
from kaic.tools.files import is_bed_file, is_bedpe_file
from Bio import SeqIO, Restriction, Seq
from kaic.data.general import Table, TableRow, TableArray, TableObject,\
    MetaContainer, Maskable, MaskedTable, FileBased, MaskFilter
from abc import abstractmethod, ABCMeta
import os.path
import logging
from kaic.tools.general import ranges, distribute_integer
from itertools import izip as zip
from xml.etree import ElementTree as et
logging.basicConfig(level=logging.INFO)


def _edge_overlap_split_rao(original_edge, overlap_map):
    """
    Resolve the distribution of contacts when binning using
    Rao et al. 2014 approach.
    """
    original_source = original_edge[0]
    original_sink = original_edge[1]
    original_weight = original_edge[2]

    new_source_nodes = overlap_map[original_source]
    new_sink_nodes = overlap_map[original_sink]
    
    if len(new_source_nodes) == 0:
        return []
    elif len(new_source_nodes) == 1:
        new_source_nodes = [new_source_nodes[0][0]]
    else:
        new_source_nodes = [new_source_nodes[0][0], new_source_nodes[-1][0]]
    
    if len(new_sink_nodes) == 0:
        return []
    elif len(new_sink_nodes) == 1:
        new_sink_nodes = [new_sink_nodes[0][0]]
    else:
        new_sink_nodes = [new_sink_nodes[0][0], new_sink_nodes[-1][0]]
    
    edges = {}
    for new_source in new_source_nodes:
        for new_sink in new_sink_nodes:
            if new_source <= new_sink:
                edges[(new_source, new_sink)] = 0
            else:
                edges[(new_sink, new_source)] = 0
    
    weights = distribute_integer(original_weight, len(edges))
    edges_list = []
    for i, key_pair in enumerate(edges):
        edges_list.append([key_pair[0], key_pair[1], weights[i]])

    return edges_list


class Bed(Table):
    """
    Data type representing a BED file.

    This class is an extension of :class:`~kaic.data.general.Table`, and
    can be used to load and represent BED-formatted data.
    """

    def __init__(self, data=None, colnames=None, col_types=None):
        """
        Initialize Bed object (as Table).
        """
        super(Bed, self).__init__(data=data, colnames=colnames, col_types=col_types)
    
    @staticmethod
    def col_type(name, pos=None):
        """
        Determine the column type (PyTables) by its name.

        :param name: The name of the column
        :return: PyTables column type
        """
        col_type = {
            'chrom': (str, t.StringCol(16, pos=pos)),
            'start': (int, t.Int64Col(pos=pos)),
            'end': (int, t.Int64Col(pos=pos)),
            'name': (str, t.StringCol(255, pos=pos)),
            'score': (float, t.Float32Col(pos=pos)),
            'strand': (str, t.StringCol(2, pos=pos)),
            'thickStart': (int, t.Int64Col(pos=pos)),
            'thickEnd': (int, t.Int64Col(pos=pos)),
            'itemRgb': (str, t.StringCol(12, pos=pos)),
            'blockCount': (int, t.Int64Col(pos=pos)),
            'blockSizes': (str, t.StringCol(255, pos=pos)),
            'blockStarts': (str, t.StringCol(255, pos=pos))
        }
        if name in col_type:
            return col_type[name]
        return str, t.StringCol(255)
    
    @classmethod
    def from_bed_file(cls, file_name, has_header=True, sep="\t"):
        if not is_bed_file:
            raise ImportError("File does not appear to be a BED file")
        
        all_fields = ['chrom', 'start', 'end', 'name', 'score', 'strand',
                      'thickStart', 'thickEnd', 'itemRgb', 'blockCount',
                      'blockSizes', 'blockStarts']
        
        with open(file_name, 'r') as f:
            
            # process first line, update table
            line = f.readline()
            fields = line.rstrip().split(sep)
            col_types = []
            header_types = []
            if has_header:
                header = fields[:]
                line = f.readline()
                fields = line.rstrip().split(sep)
            else:
                header = all_fields[0:len(fields)]
                for i in (len(header), len(fields)):
                    header.append("feature_%d" % i)
                
            for i, name in enumerate(header):
                ptype, ttype = Bed.col_type(name, i+1)
                col_types.append(ttype)
                header_types.append(ptype)

            data = []
            while line != '':
                d = {}
                for i, field in enumerate(fields):
                    # ignore dot by default
                    if field == '.':
                        d[header[i]] = header_types[i]()
                    else:
                        d[header[i]] = header_types[i](field)
                data.append(d)
                    
                line = f.readline()
                fields = line.rstrip().split(sep)

            bed = cls(colnames=header, col_types=col_types)
            bed.append(data)
            
        return bed
    
    def as_data_frame(self, chrom=None, start=None, end=None):
        query = """"""
        if chrom:
            if query != '':
                query += " & "
            query += "(chrom == '%s')" % chrom
            
        if start is not None:
            if query != '':
                query += " & "
            if type(start) is list:
                query += "(start >= %d) & (start <= %d)" % (start[0], start[1])
            else: 
                query += "(start >= %d)" % start
        
        if end:
            if query != '':
                query += " & "
            if type(end) is list:
                query += "(end >= %d) & (end <= %d)" % (end[0], end[1])
            else:
                query += "(end <= %d)" % end

        # get field names
        desc = self._table.description._v_colobjects.copy()
        labels = ['chrom', 'start', 'end']
        if 'name' in desc:
            labels.append('name')
        if 'score' in desc:
            labels.append('score')
        if 'strand' in desc:
            labels.append('strand')
        if 'thickStart' in desc:
            labels.append('thickStart')
        if 'thickEnd' in desc:
            labels.append('thickEnd')
        if 'itemRgb' in desc:
            labels.append('itemRgb')
        if 'blockCount' in desc:
            labels.append('blockCount')
        if 'blockSizes' in desc:
            labels.append('blockSizes')
        if 'blockStarts' in desc:
            labels.append('blockStarts')
        for label in desc:
            if label not in labels and label is not self._rowname_field:
                labels.append(label)
                
        if query != '':
            contacts = [[x[y] for y in labels] for x in self._table.where(query)]
        else:
            contacts = [[x[y] for y in labels] for x in self._table]
            
        df = p.DataFrame(contacts, columns=labels)
        return df

    def _row_to_bed_element(self, row):
        kwargs = dict()
        for key in self.colnames:
            if key == 'chrom' or key == 'start' or key == 'end':
                continue
            kwargs[key] = row[key]
        return BedElement(row['chrom'], row['start'], row['end'], **kwargs)

    def __getitem__(self, item):
        row = super(Bed, self).__getitem__(item)
        return self._row_to_bed_element(row)

    def __iter__(self):
        this = self

        class BedIter:
            def __init__(self):
                self.iter = iter(this._table)

            def __iter__(self):
                return self

            def next(self):
                row = self.iter.next()
                return this._row_to_bed_element(row)
        return BedIter()


class Bedpe(object):
    """
    Bedpe object for genomic features
    """

    def __init__(self, file_name=None, name=None):
        
        inMemory = False
        h5file_name = file_name
        isFlatFile = False
        if file_name == None:
            inMemory=True
        elif is_bed_file(file_name):
            isFlatFile = True
            inMemory=True
        
        if inMemory:
            self.file = create_or_open_pytables_file()
        else:
            self.file = create_or_open_pytables_file(h5file_name)

        if not 'bedpe' in self.file.root:
            columns = {
                'chrom1': t.StringCol(16), # @UndefinedVariable
                'start1': t.Int64Col(), # @UndefinedVariable
                'end1': t.Int64Col(), # @UndefinedVariable
                'chrom2': t.StringCol(16), # @UndefinedVariable
                'start2': t.Int64Col(), # @UndefinedVariable
                'end2': t.Int64Col() # @UndefinedVariable
            }
            self.table = self.file.create_table("/", 'bedpe', columns)
        else:
            self.table = self.file.root.bedpe
        
        self.name = name if name else file_name
        
        if isFlatFile:
            self.load_bedpe_file(file_name)
    
    def close(self):
        self.file.close()
    
    def __del__(self):
        try:
            self.close()
        except AttributeError:
            pass

    def load_bedpe_file(self,in_file,has_header=True):
        
        if not is_bedpe_file:
            raise ImportError("File does not appear to be a BED file")
        
        with open(in_file, 'r') as f:
            
            # process first line, update table
            line = f.readline()
            fields = line.rstrip().split("\t")
            
            desc = self.table.description._v_colObjects.copy()
            header = []
            headerTypes = []
            if has_header:
                for i in xrange(0,len(fields)):
                    #if fields[i] in desc:
                    #    raise ValueError("Duplicate column name! " + fields[i])
                    if fields[i] == 'name':
                        desc[fields[i]] = t.StringCol(255) # @UndefinedVariable
                        headerTypes.append(str)
                    elif fields[i] == 'strand1' or fields[i] == 'strand2':
                        desc[fields[i]] = t.StringCol(1) # @UndefinedVariable
                        headerTypes.append(str)
                    elif fields[i] == 'chrom1' or fields[i] == 'chrom2':
                        desc[fields[i]] = t.StringCol(16) # @UndefinedVariable
                        headerTypes.append(str)
                    elif fields[i] == 'score':
                        desc[fields[i]] = t.Float32Col() # @UndefinedVariable
                        headerTypes.append(float)
                    elif (fields[i] == 'start1' or fields[i] == 'start2' or 
                        fields[i] == 'end1' or fields[i] == 'end2'):
                        desc[fields[i]] = t.Int64Col() # @UndefinedVariable
                        headerTypes.append(int)
                    else:
                        desc[fields[i]] = t.StringCol(255) # @UndefinedVariable
                        headerTypes.append(str)
                    header.append(fields[i])
                line = f.readline()
                fields = line.rstrip().split("\t")
            else:
                
                for i in xrange(0,len(fields)):
                    if i == 0:
                        header.append('chrom1')
                        headerTypes.append(str)
                        desc['chrom1'] = t.StringCol(16)
                    elif i == 1:
                        header.append('start1')
                        headerTypes.append(str)
                        desc['start1'] = t.Int64Col()
                    elif i == 2:
                        header.append('end1')
                        headerTypes.append(str)
                        desc['end1'] = t.Int64Col()
                    elif i == 3:
                        header.append('chrom2')
                        headerTypes.append(str)
                        desc['chrom2'] = t.StringCol(16)
                    elif i == 4:
                        header.append('start2')
                        headerTypes.append(int)
                        desc['start2'] = t.Int64Col()
                    elif i == 5:
                        header.append('end2')
                        headerTypes.append(int)
                        desc['end2'] = t.Int64Col() # @UndefinedVariable
                    elif i == 6:
                        header.append('name')
                        headerTypes.append(str)
                        desc['name'] = t.StringCol(255) # @UndefinedVariable
                    elif i == 7:
                        header.append('score')
                        headerTypes.append(float)
                        desc['score'] = t.Float32Col() # @UndefinedVariable
                    elif i == 8:
                        header.append('strand1')
                        headerTypes.append(str)
                        desc['strand1'] = t.StringCol(1) # @UndefinedVariable
                    elif i == 9:
                        header.append('strand2')
                        headerTypes.append(int)
                        desc['strand2'] = t.StringCol(1) # @UndefinedVariable
                    elif i == 10:
                        header.append('blockSizes')
                        headerTypes.append(str)
                        desc['blockSizes'] = t.StringCol(255) # @UndefinedVariable
                    else:
                        header.append('feature_' + str(i))
                        headerTypes.append(str)
                        desc['feature_' + str(i)] = t.StringCol(255) # @UndefinedVariable
            
            if not 'chrom1' in header:
                raise ImportError("File must contain chrom1 field!")
            if not 'chrom2' in header:
                raise ImportError("File must contain chrom2 field!")
            if not 'start1' in header:
                raise ImportError("File must contain start1 field!")
            if not 'start2' in header:
                raise ImportError("File must contain start2 field!")
            if not 'end1' in header:
                raise ImportError("File must contain end1 field!")
            if not 'end2' in header:
                raise ImportError("File must contain end2 field!")
            
            table2 = self.file.createTable(self.file.root, 'table2', desc, "bedpe", t.Filters(1))
 
            # Copy the user attributes
            self.table.attrs._f_copy(table2)
             
            # Fill the rows of new table with default values
            for i in xrange(self.table.nrows):
                table2.row.append()
            # Flush the rows to disk
            table2.flush()
            
            # Copy the columns of source table to destination
            for col in self.table.description._v_colObjects:
                if (len(getattr(self.table.cols, col)[:]) > 0 and
                    len(getattr(table2.cols, col)[:]) > 0):
                    getattr(table2.cols, col)[:] = getattr(self.table.cols, col)[:]
             
            # fill with new data
            entry = table2.row
            while line != '':
                
                if len(fields) == len(headerTypes):
                    for i in xrange(0,len(fields)):
                        value = headerTypes[i](fields[i])
                        entry[header[i]] = value
                    entry.append()
                
                line = f.readline()
                fields = line.rstrip().split("\t")
            table2.flush()
            
            # Remove the original table
            self.table.remove()
             
            # Move table2 to table
            table2.move('/','bedpe')
            self.table = table2
    
    def as_data_frame(self, chrom=None, lower_bound=None, upper_bound=None):
        query = """"""
        if chrom:
            if query != '':
                query += " & "
            query += "(chrom1 == '%s')" % chrom
            
        if lower_bound:
            if query != '':
                query += " & "
            query += "(end1 >= %d) & (end2 >= %d)" % (lower_bound,lower_bound)
        
        if upper_bound:
            if query != '':
                query += " & "
            query += "(start1 <= %d) & (start2 <= %d)" % (upper_bound,upper_bound)
        
        
        # get field names
        desc = self.table.description._v_colObjects.copy()
        labels = ['chrom1', 'start1', 'end1', 'chrom2', 'start2', 'end2']
        if 'name' in desc:
            labels.append('name')
        if 'score' in desc:
            labels.append('score')
        if 'strand1' in desc:
            labels.append('strand1')
        if 'strand2' in desc:
            labels.append('strand2')
        if 'blockSizes' in desc:
            labels.append('blockSizes')
        for label in desc:
            if label not in labels:
                labels.append(label)
        
        if query != '':
            contacts = [[x[y] for y in labels] for x in self.table.where(query)]
        else:
            contacts = [[x[y] for y in labels] for x in self.table]
            
        df = p.DataFrame(contacts, columns=labels)
        return df


class Chromosome(object):
    """
    Chromosome data type.

    .. attribute:: name

        Name of the chromosome

    .. attribute:: length

        Length of the chromosome in base-pairs

    .. attribute:: sequence

        Base-pair sequence of DNA in the chromosome
    """
    def __init__(self, name=None, length=None, sequence=None):
        """
        Initialize chromosome

        :param name: Name of the chromosome
        :param length: Length of the chromosome in base-pairs
        :param sequence: Base-pair sequence of DNA in the chromosome
        """
        self.name = name
        self.length = length
        self.sequence = sequence
        if length is None and sequence is not None:
            self.length = len(sequence)
        if sequence is None and length is not None:
            self.length = length
            
    def __repr__(self):
        return "Name: %s\nLength: %d\nSequence: %s" % (self.name if self.name else '',
                                                       self.length if self.length else -1,
                                                       self.sequence[:20] + "..." if self.sequence else '')

    def __len__(self):
        """
        Get length of the chromosome.
        """
        return self.length
    
    def __getitem__(self, key):
        """
        Get object attributes by name
        """
        if key == 'name':
            return self.name
        if key == 'length':
            return self.length
        if key == 'sequence':
            return self.sequence
    
    @classmethod
    def from_fasta(cls, file_name, name=None, include_sequence=True):
        """
        Create a :class:`~Chromosome` from a FASTA file.

        This class method will load a FASTA file and convert it into
        a :class:`~Chromosome` object. If the FASTA file contains multiple
        sequences, only the first one will be read.

        :param file_name: Path to the FASTA file
        :param name: Chromosome name. If None (default), will be read
                     from the FASTA file header
        :param include_sequence: If True (default), stores the chromosome
                                 sequence in memory. Else, the sequence
                                 attribute will be set to None.
        :return: :class:`~Chromosome` if there is only a single FASTA
                 sequence in the file, list(:class:`~Chromosome`) if
                 there are multiple sequences.
        """
        if type(file_name) is file:
            fastas = SeqIO.parse(file_name, 'fasta')
        else:
            fastas = SeqIO.parse(open(file_name, 'r'), 'fasta')

        chromosomes = []
        for fasta in fastas:
            if include_sequence:
                chromosome = cls(name if name else fasta.id, length=len(fasta), sequence=str(fasta.seq))
            else:
                chromosome = cls(name if name else fasta.id, length=len(fasta))
            chromosomes.append(chromosome)

        if len(chromosomes) == 0:
            raise ValueError("File %s does not appear to be a FASTA file" % file_name)
        if len(chromosomes) == 1:
            return chromosomes[0]
        return chromosomes

    def get_restriction_sites(self, restriction_enzyme):
        """
        Find the restriction sites of a provided enzyme in this chromosome.

        Internally uses biopython to find RE sites.

        :param restriction_enzyme: The name of the restriction enzyme
                                   (e.g. HindIII)
        :return: List of RE sites in base-pairs (1-based)
        """
        logging.info("Calculating RE sites")
        try:
            re = eval('Restriction.%s' % restriction_enzyme)
        except SyntaxError:
            raise ValueError("restriction_enzyme must be a string")
        except AttributeError:
            raise ValueError("restriction_enzyme string is not recognized: %s" % restriction_enzyme)
        
        return re.search(Seq.Seq(self.sequence))


class Genome(Table):
    """
    Class representing a collection of chromosomes.

    Extends the :class:`~kaic.data.general.Table` class and provides
    all the expected functionality. Provides some convenience batch
    methods that call :class:`~Chromosome` methods for every
    chromosome in this object.

    This object can be saved to file.
    """
    def __init__(self, file_name=None, chromosomes=None):
        """
        Build :class:`~Genome` from a list of chromosomes or load
        previously saved object.

        :param file_name: Path of the file to load or to save to.
        :param chromosomes: List of chromosomes to load into this
                            object.
        """
        self.file = create_or_open_pytables_file(file_name)
            
        columns = ["ix", "name", "length"]
        column_types = [t.Int32Col(pos=0), t.StringCol(50, pos=1), t.Int32Col(pos=2)]  # @UndefinedVariable
        Table.__init__(self, colnames=columns, col_types=column_types)
        
        try:
            self._sequences = self.file.get_node('/genome_sequences')
        except t.NoSuchNodeError:
            self._sequences = self.file.create_vlarray("/", 'genome_sequences', t.VLStringAtom())
        
        if chromosomes is not None:
            if isinstance(chromosomes, Chromosome):
                self.add_chromosome(chromosomes)
            else:
                for chromosome in chromosomes:
                    self.add_chromosome(chromosome)
            
    @classmethod
    def from_folder(cls, folder_name, file_name=None, exclude=None, include_sequence=True):
        """
        Load every FASTA file from a folder as a chromosome.

        :param folder_name: Path to the folder to load
        :param file_name: File to save Genome object to
        :param exclude: List or set of chromosome names that
                        should NOT be loaded
        :param include_sequence: If True, will save the
                                 chromosome sequences in the
                                 Genome object
        """
        chromosomes = []
        folder_name = os.path.expanduser(folder_name)
        for f in os.listdir(folder_name):
            try:
                chromosome = Chromosome.from_fasta(folder_name + "/" + f, include_sequence=include_sequence)
                logging.info("Adding chromosome %s" % chromosome.name)
                if exclude is None:
                    chromosomes.append(chromosome)
                elif chromosome.name not in exclude:
                    chromosomes.append(chromosome)
            except (ValueError, IOError):
                pass
        
        return cls(chromosomes=chromosomes, file_name=file_name)

    @classmethod
    def from_string(cls, genome_string, file_name=None):
        """
        Convenience function to load a :class:`~Genome` from a string.

        :param genome_string: Path to FASTA file, path to folder with
                              FASTA files, comma-separated list of
                              paths to FASTA files, path to HDF5 file
        :return: A :class:`~Genome` object
        """
        # case 1: FASTA file = Chromosome
        if is_fasta_file(genome_string):
            chromosomes = Chromosome.from_fasta(genome_string)
            genome = cls(chromosomes=chromosomes, file_name=file_name)
        # case 2: Folder with FASTA files
        elif os.path.isdir(genome_string):
            genome = cls.from_folder(genome_string, file_name=file_name)
        # case 3: path to HDF5 file
        elif is_hdf5_file(genome_string):
            genome = cls(genome_string)
        # case 4: List of FASTA files
        else:
            chromosome_files = genome_string.split(',')
            chromosomes = []
            for chromosome_file in chromosome_files:
                chromosome = Chromosome.from_fasta(os.path.expanduser(chromosome_file))
                chromosomes.append(chromosome)
            genome = cls(chromosomes=chromosomes, file_name=file_name)

        return genome

    def __getitem__(self, key):
        """
        Get Genome table subsets.

        If the result is one or more rows, they will be converted to
        :class:`~Chromosome` objects, if the result is a column, it
        will be returned without conversion.
        """
        res = Table.__getitem__(self, key)
        
        if isinstance(res, TableRow):
            return Chromosome(name=res.name, length=res.length, sequence=self._sequences[res.ix])
        elif isinstance(res, TableArray):
            l = []
            for row in res:
                l.append(Chromosome(name=row["name"], length=row["length"], sequence=self._sequences[row["ix"]]))
            return l
        return res
    
    def __iter__(self):
        """
        Get iterator over :class:`~Chromosome` objects.
        """
        this = self

        class Iter:
            def __init__(self):
                self.current = 0
                
            def __iter__(self):
                self.current = 0
                return self
            
            def next(self):
                if self.current >= len(this):
                    raise StopIteration
                self.current += 1
                return this[self.current-1]
        return Iter()
    
    def __del__(self):
        self.file.close()
        super(Genome, self).__del__()

    def add_chromosome(self, chromosome):
        """
        Add a :class:`~Chromosome` to this object.

        Will choose suitable defaults for missing attributes.

        :param chromosome: :class:`~Chromosome` object or similar
                           object (e.g. dict) with the same fields
        """
        i = len(self)-1
        
        n = str(i)
        if chromosome.name is not None:
            n = chromosome.name
        i += 1
        
        l = 0
        if chromosome.length is not None:
            l = chromosome.length
        
        s = ''
        if chromosome.sequence is not None:
            s = chromosome.sequence
            if l == 0:
                l = len(s)
        
        self.append([i,n,l], rownames=[n])
        self._sequences.append(s)
        self._sequences.flush()

    def get_regions(self, split, file_name=None):
        """
        Extract genomic regions from genome.

        Provides two options:

        - Splits chromosomes at restriction sites if the split
          parameter is the name of a restriction enzyme.

        - Splits chromosomes at equi-distant points if split
          is an integer

        :param split: Name of a restriction enzyme or positive
                      integer
        :param file_name: Name of a file if the result of this
                          method should be saved to file
        :return: :class:`~GenomicRegions`
        """

        regions = RegionsTable(file_name=file_name)
        for chromosome in self:
            split_locations = []
            if isinstance(split, str):
                split_locations = chromosome.get_restriction_sites(split)
            elif isinstance(split, int):
                for i in xrange(split, len(chromosome)-1, split):
                    split_locations.append(i)
            else:
                for i in split:
                    split_locations.append(i)
            
            for i in xrange(0, len(split_locations)):
                if i == 0:
                    region = GenomicRegion(start=1, end=split_locations[i], chromosome=chromosome.name)
                else:
                    region = GenomicRegion(start=split_locations[i-1]+1,
                                           end=split_locations[i], chromosome=chromosome.name)
                
                regions.add_region(region, flush=False)
                
            # add last node
            if len(split_locations) > 0:
                region = GenomicRegion(start=split_locations[len(split_locations)-1]+1,
                                       end=chromosome.length, chromosome=chromosome.name)
            else:
                region = GenomicRegion(start=1, end=chromosome.length, chromosome=chromosome.name)
            regions.add_region(region, flush=True)

        return regions


class GenomicRegion(TableObject):
    """
    Class representing a genomic region.

    .. attribute:: chromosome

        Name of the chromosome this region is located on

    .. attribute:: start

        Start position of the region in base pairs

    .. attribute:: end

        End position of the region in base pairs

    .. attribute:: strand

        Strand this region is on (+1, -1)

    .. attribute:: ix

        Index of the region in the context of all genomic
        regions.

    """

    def __init__(self, start, end, chromosome=None, strand=None, ix=None):
        """
        Initialize this object.

        :param start: Start position of the region in base pairs
        :param end: End position of the region in base pairs
        :param chromosome: Name of the chromosome this region is located on
        :param strand: Strand this region is on (+1, -1)
        :param ix: Index of the region in the context of all genomic
                   regions.
        """
        self.start = start
        self.end = end
        self.strand = strand
        self.chromosome = chromosome
        self.ix = ix

    @classmethod
    def from_row(cls, row):
        """
        Create a :class:`~GenomicRegion` from a PyTables row.
        """
        strand = row['strand']
        if strand == 0:
            strand = None
        return cls(start=row["start"], end=row["end"],
                   strand=strand, chromosome=row["chromosome"])

    @classmethod
    def from_string(cls, region_string):
        """
        Convert a string into a :class:`~GenomicRegion`.

        This is a very useful convenience function to quickly
        define a :class:`~GenomicRegion` object from a descriptor
        string.

        :param region_string: A string of the form
                              <chromosome>[:<start>-<end>[:<strand>]]
                              (with square brackets indicating optional
                              parts of the string). If any optional
                              part of the string is omitted, intuitive
                              defaults will be chosen.
        :return: :class:`~GenomicRegion`
        """
        chromosome = None
        start = None
        end = None
        strand = None
        
        # strip whitespace
        no_space_region_string = "".join(region_string.split())
        fields = no_space_region_string.split(':')
        
        if len(fields) > 3:
            raise ValueError("Genomic range string must be of the form <chromosome>[:<start>-<end>:[<strand>]]")
        
        # there is chromosome information
        if len(fields) > 0:
            chromosome = fields[0]
        
        # there is range information
        if len(fields) > 1 and fields[1] != '':
            start_end_bp = fields[1].split('-')
            if len(start_end_bp) > 0:
                try:
                    start = int(start_end_bp[0])
                except ValueError:
                    raise ValueError("Start of genomic range must be integer")
            
            if len(start_end_bp) > 1:
                try:
                    end = int(start_end_bp[1])
                except ValueError:
                    raise ValueError("End of genomic range must be integer") 
        
        # there is strand information
        if len(fields) > 2:
            if fields[2] == '+' or fields[2] == '+1' or fields[2] == '1':
                strand = 1
            elif fields[2] == '-' or fields[2] == '-1':
                strand = -1
            else:
                raise ValueError("Strand only can be one of '+', '-', '+1', '-1', and '1'")
        return cls(start=start, end=end, chromosome=chromosome, strand=strand)
    
    def to_string(self):
        """
        Convert this :class:`~GenomicRegion` to its string representation.

        :return: str
        """
        region_string = ''
        if self.chromosome is not None:
            region_string += '%s' % self.chromosome
            
            if self.start is not None:
                region_string += ':%d' % self.start
                
                if self.end is not None:
                    region_string += '-%d' % self.end
                
                if self.strand is not None:
                    if self.strand == 1:
                        region_string += ':+'
                    else:
                        region_string += ':-'
        return region_string
    
    def __repr__(self):
        return self.to_string()

    def overlaps(self, region):
        """
        Check if this region overlaps with the specified region.

        :param region: :class:`~GenomicRegion` object or string
        """
        if isinstance(region, str):
            region = GenomicRegion.from_string(region)

        if region.chromosome != self.chromosome:
            return False

        if region.start <= self.end and region.end >= self.start:
            return True
        return False

    def contains(self, region):
        """
        Check if the specified region is completely contained in this region.

        :param region: :class:`~GenomicRegion` object or string
        """
        if isinstance(region, str):
            region = GenomicRegion.from_string(region)

        if region.chromosome != self.chromosome:
            return False

        if region.start >= self.start and region.end <= self.end:
            return True
        return False


class BedElement(GenomicRegion):
    def __init__(self, chromosome, start, end, **kwargs):
        super(BedElement, self).__init__(start, end, chromosome)
        for key, value in kwargs.iteritems():
            setattr(self, key, value)


class LazyGenomicRegion(GenomicRegion):
    def __init__(self, row, ix=None):
        self.row = row
        self.static_ix = ix

    @property
    def chromosome(self):
        return self.row["chromosome"]

    @property
    def start(self):
        return self.row["start"]

    @property
    def end(self):
        return self.row["end"]

    @property
    def strand(self):
        return self.row["strand"]

    @property
    def ix(self):
        if self.static_ix is None:
            return self.row["ix"]
        return self.static_ix


class GenomicRegions(object):

    def __init__(self, regions=None):
        self._regions = []
        self._max_region_ix = -1

        if regions is not None:
            for region in regions:
                self.add_region(region)

    def add_region(self, region):
        """
        Add a genomic region to this object.

        This method offers some flexibility in the types of objects
        that can be loaded. See below for details.

        :param region: Can be a :class:`~GenomicRegion`, a dict with
                       at least the fields 'chromosome', 'start', and
                       'end', optionally 'ix', or a list of length 3
                       (chromosome, start, end) or 4 (ix, chromosome,
                       start, end).
        """
        ix = -1

        if isinstance(region, GenomicRegion):
            if hasattr(region, 'ix') and region.ix is not None:
                ix = region.ix
            chromosome = region.chromosome
            start = region.start
            end = region.end
            strand = region.strand
        elif type(region) is dict:
            if 'ix' in region:
                ix = region['ix']
            chromosome = region['chromosome']
            start = region['start']
            end = region['end']
            strand = 1
            if 'strand' in region:
                strand = region['strand']
        else:
            try:
                offset = 0
                if len(region) == 4:
                    ix = region[0]
                    offset += 1
                chromosome = region[offset]
                start = region[offset + 1]
                end = region[offset + 2]
                strand = 1
            except TypeError:
                raise ValueError("Node parameter has to be GenomicRegion, dict, or list")

        if ix is None or ix < 0:
            ix = self._max_region_ix + 1

        new_region = GenomicRegion(chromosome=chromosome, start=start, end=end, strand=strand, ix=ix)
        return self._add_region(new_region)

    def _add_region(self, region):
        self._regions.append(region)

        if region.ix > self._max_region_ix:
            self._max_region_ix = region.ix

        return self._len()

    def _len(self):
        return len(self._regions)

    def __len__(self):
        return self._len()

    def _get_regions(self, key):
        return self._regions[key]

    @property
    def regions(self):
        """
        Iterate over genomic regions in this object.

        Will return a :class:`~GenomicRegion` object in every iteration.
        Can also be used to get the number of regions by calling
        len() on the object returned by this method.

        :return: Iterator over requested :class:`~GenomicRegion` objects
        """

        this = self

        class RegionIter:
            def __init__(self):
                self.regions = this._regions
                self.iter = iter(self.regions)

            def __iter__(self):
                return self

            def next(self):
                return self.iter.next()

            def __len__(self):
                return this._len()

            def __getitem__(self, key):
                return this._get_regions(key)

            def __call__(self):
                return this.regions

        return RegionIter()

    def __iter__(self):
        return self.regions

    def __getitem__(self, item):
        return self.regions[item]

    def region_bins(self, region):
        """
        Takes a genomic region and returns a slice of the bin
        indices that are covered by the region.

        :param region: String or class:`~GenomicRegion`
                       object for which covered bins will
                       be returned.
        :return: slice
        """
        if isinstance(region, basestring):
            region = GenomicRegion.from_string(region)
        start_ix = None
        end_ix = None
        for r in self.regions:
            if not (r.chromosome == region.chromosome and r.start <= region.end and r.end >= region.start):
                continue
            if start_ix is None:
                start_ix = r.ix
                end_ix = r.ix + 1
                continue
            end_ix = r.ix + 1
        return slice(start_ix, end_ix)

    def intersect(self, region):
        """
        Takes a class:`~GenomicRegion` and returns all regions that
        overlap with the supplied region.

        :param region: String or class:`~GenomicRegion`
                       object for which covered bins will
                       be returned.
        """
        return self.regions[self.region_bins(region)]

    def chromosomes(self):
        """
        Get a list of chromosome names.
        """
        chromosomes_set = set()
        chromosomes = []
        for region in self.regions():
            if region.chromosome not in chromosomes_set:
                chromosomes_set.add(region.chromosome)
                chromosomes.append(region.chromosome)
        return chromosomes

    @property
    def chromosome_lens(self):
        """
        Returns a dictionary of chromosomes and their length
        in bp.
        """
        chr_lens = {}
        for r in self.regions:
            if chr_lens.get(r.chromosome) is None:
                chr_lens[r.chromosome] = r.end
                continue
            if r.end > chr_lens[r.chromosome]:
                chr_lens[r.chromosome] = r.end
        return chr_lens

    @property
    def chromosome_bins(self):
        """
        Returns a dictionary of chromosomes and the start
        and end index of the bins they cover.
        """
        chr_bins = {}
        for r in self.regions:
            if chr_bins.get(r.chromosome) is None:
                chr_bins[r.chromosome] = [r.ix, r.ix + 1]
                continue
            chr_bins[r.chromosome][1] = r.ix + 1
        return chr_bins


class RegionsTable(GenomicRegions, FileBased):
    """
    PyTables Table wrapper for storing genomic regions.

    This class is inherited by objects working with lists of genomic
    regions, such as equi-distant bins along chromosomes in a genome
    (:class:`~Hic`) or restriction fragments of genomic DNA
    (:class:`~kaic.construct.seq.FragmentMappedReadPairs`)
    """

    class RegionDescription(t.IsDescription):
        """
        Description of a genomic region for PyTables Table
        """
        ix = t.Int32Col(pos=0)
        chromosome = t.StringCol(50, pos=1)
        start = t.Int64Col(pos=2)
        end = t.Int64Col(pos=3)
        strand = t.Int8Col(pos=4)
    
<<<<<<< HEAD
    def __init__(self, data=None, file_name=None, mode='a',
                 _table_name_regions='regions'):
=======
    def __init__(self, data=None, file_name=None,
                 mode='a',
                 _table_name_regions='regions',
                 tmpdir=None):
>>>>>>> efeb6ac5
        """
        Initialize region table.

        :param data: List of regions to load in object. Can also
                     be used to load saved regions from file by
                     providing a path to an HDF5 file and setting
                     the file_name parameter to None.
        :param file_name: Path to a save file.
        :param _table_name_regions: (Internal) name of the HDF5
                                    node that stores data for this
                                    object
        """
        
        # parse potential unnamed argument
        if data is not None:
            # data is file name
            if type(data) is str or isinstance(data, t.file.File):                
                if file_name is None:
                    file_name = data
                    data = None
        
        if file_name is not None and isinstance(file_name, str):
            file_name = os.path.expanduser(file_name)
        
        FileBased.__init__(self, file_name, mode=mode, tmpdir=tmpdir)
        
        # check if this is an existing Hi-C file
        if _table_name_regions in self.file.root:
            self._regions = self.file.get_node('/', _table_name_regions)
            if len(self._regions) > 0:
                self._max_region_ix = max(row['ix'] for row in self._regions.iterrows())
            else:
                self._max_region_ix = -1
        else:
            self._regions = t.Table(self.file.root, _table_name_regions,
                                    RegionsTable.RegionDescription)
            self._max_region_ix = -1

        # index node table
        try:
            self._regions.cols.ix.create_csindex()
        except ValueError:
            # Index exists, no problem!
            pass
        try:
            self._regions.cols.start.create_csindex()
        except ValueError:
            # Index exists, no problem!
            pass
        try:
            self._regions.cols.end.create_csindex()
        except ValueError:
            # Index exists, no problem!
            pass

        self._ix_to_chromosome = dict()
        self._chromosome_to_ix = dict()

        if data is not None:
            self.add_regions(data)
        else:
            self._update_references()

    def add_region(self, region, flush=True):
        ix = GenomicRegions.add_region(self, region)
        if flush:
            self._regions.flush()
            self._update_references()
        return ix

    def _add_region(self, region):
        ix = region.ix
        if ix is None or ix < 0:
            ix = self._max_region_ix + 1
        
        # actually append
        row = self._regions.row
        row['ix'] = ix
        row['chromosome'] = region.chromosome
        row['start'] = region.start
        row['end'] = region.end
        row.append()
        
        if ix > self._max_region_ix:
            self._max_region_ix = ix

        return ix

    def _update_references(self):
        chromosomes = self.chromosomes()
        for i, chromosome in enumerate(chromosomes):
            self._ix_to_chromosome[i] = chromosome
            self._chromosome_to_ix[chromosome] = i

    def add_regions(self, regions):
        """
        Bulk insert multiple genomic regions.

        :param regions: List (or any iterator) with objects that
                        describe a genomic region. See
                        :class:`~RegionsTable.add_region` for options.
        """
        for region in regions:
            self.add_region(region, flush=False)
        self._regions.flush()
        self._update_references()

    def _get_region_ix(self, region):
        """
        Get index from other region properties (chromosome, start, end)
        """
        condition = "(start == %d) & (end == %d) & (chromosome == '%s')"
        condition = condition % (region.start, region.end, region.chromosome)
        for res in self._regions.where(condition):
            return res["ix"]
        return None

    @staticmethod
    def _row_to_region(row, lazy=False):
        if lazy:
            return LazyGenomicRegion(row)
        return GenomicRegion(chromosome=row["chromosome"], start=row["start"],
                             end=row["end"], ix=row["ix"])

    @property
    def regions(self):
        """
        Iterate over genomic regions in this object.

        Will return a :class:`~HicNode` object in every iteration.
        Can also be used to get the number of regions by calling
        len() on the object returned by this method.

        :param lazy: If True, will only retrieve properties in
                     a lazy fashion, i.e. on request

        :return: RegionIter
        """
        this = self

        class RegionIter:
            def __init__(self):
                self.iter = iter(this._regions)
                self.lazy = False
                
            def __iter__(self):
                return self
            
            def next(self):
                return RegionsTable._row_to_region(self.iter.next(), lazy=self.lazy)
            
            def __len__(self):
                return len(this._regions)

            def __call__(self, lazy=False):
                self.lazy = lazy
                return iter(self)

            def __getitem__(self, item):
                res = this._regions[item]

                if isinstance(res, np.ndarray):
                    regions = []
                    for region in res:
                        regions.append(RegionsTable._row_to_region(region, lazy=self.lazy))
                    return regions
                else:
                    return RegionsTable._row_to_region(res, lazy=self.lazy)
            
        return RegionIter()


class HicNode(GenomicRegion, TableObject):
    """
    Class representing a node in a :class:`~Hic` object.

    Backed by a :class:`~GenomicRegion`, this class additionally
    provides methods to access the node index in the context of
    the :class:`~Hic` object.

    .. attribute:: chromosome

        Name of the chromosome this region is located on

    .. attribute:: start

        Start position of the region in base pairs

    .. attribute:: end

        End position of the region in base pairs

    .. attribute:: strand

        Strand this region is on (+1, -1)

    .. attribute:: ix

        Index of the region in the context of all genomic
        regions.
    """
    def __init__(self, chromosome=None, start=None, end=None, ix=None):
        self.ix = ix
        super(HicNode, self).__init__(chromosome=chromosome, start=start, end=end, ix=ix)
    
    def __repr__(self):
        if self.ix is None:
            return "%s, %d-%d" % (self.chromosome, self.start, self.end)
        else:
            return "%d: %s, %d-%d" % (self.ix, self.chromosome, self.start, self.end)


class LazyHicNode(LazyGenomicRegion, HicNode):
    def __init__(self, row, ix=None):
        LazyGenomicRegion.__init__(self, row=row, ix=ix)


class HicEdge(TableObject):
    """
    A contact / an Edge between two genomic regions.

    .. attribute:: source

        The index of the "source" genomic region. By convention,
        source <= sink.

    .. attribute:: sink

        The index of the "sink" genomic region.

    .. attribute:: weight

        The weight or contact strength of the edge. Can, for
        example, be the number of reads mapping to a contact.
    """
    def __init__(self, source, sink, weight=1):
        """
        :param source: The index of the "source" genomic region
                       or :class:`~HicNode` object.
        :param sink: The index of the "sink" genomic region
                     or :class:`~HicNode` object.
        :param weight: The weight or contact strength of the edge.
        """
        self._source = source
        self._sink = sink
        self.weight = weight

    @property
    def source(self):
        if isinstance(self._source, GenomicRegion):
            return self._source.ix
        return self._source

    @property
    def sink(self):
        if isinstance(self._sink, GenomicRegion):
            return self._sink.ix
        return self._sink

    @property
    def source_node(self):
        if isinstance(self._source, GenomicRegion):
            return self._source
        raise RuntimeError("Source not not provided during object initialization!")

    @property
    def sink_node(self):
        if isinstance(self._sink, GenomicRegion):
            return self._sink
        raise RuntimeError("Sink not not provided during object initialization!")

    def __repr__(self):
        return "%d--%d (%.2f)" % (self.source, self.sink, self.weight)
    
    @classmethod
    def from_row(cls, row):
        return cls(source=row['source'], sink=row['sink'], weight=row['weight'])


class LazyHicEdge(HicEdge):
    def __init__(self, row, nodes_table):
        self._row = row
        self._nodes_table = nodes_table
        self._source_node = None
        self._sink_node = None

    @property
    def weight(self):
        return self._row['weight']

    @property
    def source(self):
        return self._row['source']

    @property
    def sink(self):
        return self._row['sink']

    @property
    def source_node(self):
        if self._source_node is None:
            source_row = self._nodes_table[self.source]
            return LazyHicNode(source_row)
        return self._source_node

    @property
    def sink_node(self):
        if self._sink_node is None:
            sink_row = self._nodes_table[self.sink]
            return LazyHicNode(sink_row)
        return self._sink_node


class Hic(Maskable, MetaContainer, RegionsTable, FileBased):
    """
    Class for working with Hi-C data.

    Generally, a Hi-C object has two components:

    - Nodes or regions: (Non-overlapping) genomic regions
      obtained by splitting the genome into distinct pieces.
      See also :class:`~GenomicRegion` and :class:`~RegionsTable`

    - Edges or contacts: Pairs of genomic regions with optionally
      associated weight or contact strength. See also
      :class:`~HicEdge`

    This is a memory-efficient implementation of a Hi-C data
    container. Internally, this is achieved by saving entries
    of the Hi-C matrix in sparse notation, i.e. in a list of
    non-zero contacts.

    Its bracket-notation access behaves like a numpy
    array and handles data retrieval and assignment in matrix-
    fashion, e.g. hic[1:3] would return rows 1 and 2 of
    the Hi-C matrix (0-based index). However, the bracket
    notation can also handle :class:`~GenomicRegion` descriptior
    strings, i.e. hic['chr1','chr5'] will extract the inter-
    chromosomal matrix between chromosomes 1 and 5 only.

    Examples:

    .. code:: python

        hic = Hic(file_name="/path/to/save/file")

        # load genomic regions
        genome = Genome.from_folder("/path/to/fasta/folder")
        regions = genome.get_regions("HindIII")
        hic.add_regions(regions)

        # load edges
        edges = []
        edges.append(HicEdge(source=10, sink=23, weight=3)
        edges.append(HicEdge(source=8, sink=9, weight=57)
        # ...
        hic.add_edges(edges)
    """

    class HicEdgeDescription(t.IsDescription):
        source = t.Int32Col(pos=0)  
        sink = t.Int32Col(pos=1)  
        weight = t.Float64Col(pos=2)

    class HicRegionAnnotationDescription(t.IsDescription):
        bias = t.Float32Col(pos=0, dflt=1)
    
    def __init__(self, data=None, file_name=None,
                 mode='a',
                 _table_name_nodes='nodes',
                 _table_name_edges='edges',
<<<<<<< HEAD
                 _table_name_node_annotations='node_annot'):
=======
                 tmpdir=None):
>>>>>>> efeb6ac5

        """
        Initialize a :class:`~Hic` object.

        :param data: Can be the path to an XML file denoting a Hic object,
                     another Hic object, a :class:`~FragmentMappedReadPairs`
                     object, or a path to a save file. In the latter case,
                     this parameter may replace file_name, but only if
                     file_name is None.
        :param file_name: Path to a save file
        :param _table_name_nodes: (Internal) name of the HDF5 node for regions
        :param _table_name_edges: (Internal) name of the HDF5 node for edges
        """
        
        # private variables
        self._max_node_ix = -1
        
        # parse potential unnamed argument
        if data is not None:
            # data is file name
            if type(data) is str:
                data = os.path.expanduser(data)
                
                if (not os.path.isfile(data) or not is_hic_xml_file(data)) and file_name is None:
                    file_name = data
                    data = None
        
        if file_name is not None:
            file_name = os.path.expanduser(file_name)
        
        FileBased.__init__(self, file_name, mode=mode, tmpdir=tmpdir)
        RegionsTable.__init__(self, file_name=self.file, _table_name_regions=_table_name_nodes)

        if _table_name_edges in self.file.root:
            self._edges = self.file.get_node('/', _table_name_edges)
        else:
            self._edges = MaskedTable(self.file.root, _table_name_edges,
                                      Hic.HicEdgeDescription)
        
        self._edges.flush()

        if _table_name_node_annotations in self.file.root:
            self._node_annotations = self.file.get_node('/', _table_name_node_annotations)
        elif mode not in ('r', 'r+'):
            self._node_annotations = t.Table(self.file.root, _table_name_node_annotations,
                                             Hic.HicRegionAnnotationDescription)
            self._node_annotations.flush()
        else:
            # compatibility with existing objects
            self._node_annotations = None

        # generate tables from inherited classes
        Maskable.__init__(self, self.file)
        MetaContainer.__init__(self, self.file)

        # index edge table
        try:
            self._edges.cols.source.create_csindex()
        except ValueError:
            # Index exists, no problem!
            pass
        try:
            self._edges.cols.sink.create_csindex()
        except ValueError:
            # Index exists, no problem!
            pass
        
        # add data
        if data is not None:
            if type(data) is str:
                if is_hic_xml_file(data):
                    xml = HicXmlFile(data)
                    for node in xml.nodes():
                        self.add_node(node, flush=False)
                    self.flush()
                    
                    for edge in xml.edges():
                        self.add_edge(edge, flush=False)
                    self.flush()
                else:
                    raise ValueError("File is not in Hi-C XML format")
                    
            # data is existing Hic object
            elif isinstance(data, Hic):
                self.load_from_hic(data)
            else:
                try:
                    self.load_read_fragment_pairs(data)
                except AttributeError:
                    raise ValueError("Input data type not recognized")
    
    def __del__(self):
        self.close()
    
    def load_read_fragment_pairs(self, pairs, _max_buffer_size=5000000):
        """
        Load data from :class:`~kaic.construct.seq.FragmentMappedReadPairs`.

        This method automatically sums up reads mapping to the same
        fragment pairs and creates exactly one edge per fragment pair.

        :param pairs: A :class:`~kaic.construct.seq.FragmentMappedReadPairs`
                      object.
        :param _max_buffer_size: Number of edges kept in buffer before
                                 writing to Table.
        """
        # add regions
        if len(self._regions) != 0:
            raise RuntimeError("When importing from read pairs you MUST start from an empty data set!")
        self.add_regions(pairs.regions())

        edge_buffer = {}
        for pair in pairs._pairs:
            source = pair["left_fragment"]
            sink = pair["right_fragment"]
            if source > sink:
                tmp = source
                source = sink
                sink = tmp
            key = (source, sink)
            if key not in edge_buffer:
                edge_buffer[key] = 0
            edge_buffer[key] += 1

            if len(edge_buffer) > _max_buffer_size:
                logging.info("Flushing buffer")
                self._flush_edge_buffer(edge_buffer, replace=False, update_index=False)
                edge_buffer = {}
        logging.info("Final flush")
        self._flush_edge_buffer(edge_buffer, replace=False)

    def load_from_hic(self, hic, _edge_buffer_size=5000000,
                      _edges_by_overlap_method=_edge_overlap_split_rao):
        """
        Load data from another :class:`~Hic` object.

        :param hic: Another :class:`~Hic` object
        :param _edge_buffer_size: Number of edges in memory before writing
                                  to file
        :param _edges_by_overlap_method: A function that maps reads from
                                         one genomic region to others using
                                         a supplied overlap map. By default
                                         it uses the Rao et al. (2014) method.
                                         See :func:`~_edge_overlap_split_rao`
        """
        # if we do not have any nodes in this Hi-C object...
        if len(self.regions()) == 0:
            logging.info("Copying Hi-C")
            # ...simply import everything
            for region in hic.regions():
                self.add_region(region, flush=False)
            for edge in hic.edges():
                self.add_edge(edge, check_nodes_exist=False, flush=False)
            self.flush()
        # if already have nodes in this HiC object...
        else:
            logging.info("Binning Hi-C contacts")
            # create region "overlap map"
            overlap_map = _get_overlap_map(hic.regions(), self.regions())

            edge_buffer = {}
            for old_edge in hic._edges:
                old_source = old_edge['source']
                old_sink = old_edge['sink']
                old_weight = old_edge['weight']
                new_edges = _edges_by_overlap_method([old_source, old_sink, old_weight], overlap_map)

                for new_edge in new_edges:
                    key_pair = (new_edge[0], new_edge[1])
                    if key_pair not in edge_buffer:
                        edge_buffer[key_pair] = 0
                    edge_buffer[key_pair] += new_edge[2]

                if len(edge_buffer) > _edge_buffer_size:
                    self._flush_edge_buffer(edge_buffer, replace=False, update_index=False)
                    edge_buffer = {}
            self._flush_edge_buffer(edge_buffer)

    def bin(self, bin_size, file_name=None):
        """
        Map edges in this object to equi-distant bins.

        :param bin_size: Bin size in base pairs
        :param file_name: File name of the new, binned Hic object
        :return: :class:`~Hic` object
        """
        # find chromosome lengths
        chromosomes = self.chromosomes()
        chromosome_sizes = {chromosome: 0 for chromosome in chromosomes}
        for region in self.regions():
            if chromosome_sizes[region.chromosome] < region.end:
                chromosome_sizes[region.chromosome] = region.end

        chromosome_list = []
        for chromosome in chromosomes:
            chromosome_list.append(Chromosome(name=chromosome,length=chromosome_sizes[chromosome]))

        genome = Genome(chromosomes=chromosome_list)
        hic = Hic(file_name=file_name, mode='w')
        hic.add_regions(genome.get_regions(bin_size))

        hic.load_from_hic(self)

        return hic

    def bin_size(self):
        node = self.get_node(0)
        return node.end - node.start + 1

    @classmethod
    def from_hiclib(cls, hl, file_name=None):
        """
        Create :class:`~Hic` object from hiclib object.

        :param hl: hiclib object
        :param file_name: Path to save file
        :return: :class:`~Hic`
        """
        hic = cls(file_name=file_name)
        
        # nodes
        chrms = {hl.genome.chrmStartsBinCont[i] : hl.genome.chrmLabels[i] for i in xrange(0,len(hl.genome.chrmLabels))}
        chromosome = ''
        for i in xrange(0,len(hl.genome.posBinCont)):
            start = hl.genome.posBinCont[i]+1
            if i in chrms:
                chromosome = chrms[i]
            
            if i < len(hl.genome.posBinCont)-1:
                end = hl.genome.posBinCont[i+1]
            else:
                ix = hl.genome.label2idx[chromosome]
                end = hl.genome.chrmLens[ix]
            
            hic.add_node([chromosome, start, end], flush=False)
        hic.flush(flush_edges=False)
        
        # edges
        for chr1, chr2 in hl.data:
            data = hl.data[(chr1, chr2)].getData()
            chr1StartBin = hl.genome.chrmStartsBinCont[chr1]
            chr2StartBin = hl.genome.chrmStartsBinCont[chr2]
            
            for i in xrange(0,data.shape[0]):
                iNode = i+chr1StartBin
                start = i
                if chr1 != chr2:
                    start = 0
                for j in xrange(start,data.shape[1]):
                    jNode = j+chr2StartBin
                    
                    if data[i,j] != 0:
                        hic.add_edge([iNode, jNode, data[i,j]], flush=False)
        hic.flush(flush_nodes=False)
        
        return hic
            
    def add_node(self, node, flush=True):
        """
        Add a :class:`~HicNode` or :class:`~GenomicRegion`.

        :param node: :class:`~HicNode` or :class:`~GenomicRegion`,
                     see :func:`~RegionsTable.add_region` for details
        :param flush: Write data to file immediately after import.
        """
        return self.add_region(node, flush)        
    
    def add_edge(self, edge, check_nodes_exist=True, flush=True):
        """
        Add an edge to this object.

        :param edge: :class:`~HicEdge`, dict with at least the
                     attributes source and sink, optionally weight,
                     or a list of length 2 (source, sink) or 3
                     (source, sink, weight).
        :param check_nodes_exist: Make sure that there are nodes
                                  that match source and sink indexes
        :param flush: Write data to file immediately after import
        """
        weight = None
        
        if isinstance(edge, HicEdge):
            source = edge.source
            sink = edge.sink
            weight = edge.weight
        elif type(edge) is dict:
            source = edge['source']
            sink = edge['sink']
            if 'weight' in edge:
                weight = edge['weight']
        else:
            try:
                source = edge[0]
                sink = edge[1]
                if len(edge) > 2:
                    weight = edge[2]
            except TypeError:
                raise ValueError("Edge parameter has to be HicEdge, dict, or list")
        
        if weight is None:
            weight = 1.
        if source > sink:
            tmp = source
            source = sink
            sink = tmp
        
        if check_nodes_exist:
            n_regions = len(self._regions)
            if source >= n_regions or sink >= n_regions:
                raise ValueError("Node index exceeds number of nodes in object")
        
        if weight != 0:
            row = self._edges.row
            row['source'] = source
            row['sink'] = sink
            row['weight'] = weight
            row.append()
        
        if flush:
            self.flush()
    
    def add_nodes(self, nodes):
        """
        Bulk-add nodes from a list.

        :param nodes: List (or iterator) of nodes. See
                      :func:`~Hic.add_node` for details.
        """
        self.add_regions(nodes)
    
    def add_edges(self, edges):
        """
        Bulk-add edges from a list.

        :param edges: List (or iterator) of edges. See
                      :func:`~Hic.add_edge` for details
        """
        for edge in edges:
            self.add_edge(edge, flush=False)
        self.flush(flush_nodes=False)

    def merge(self, hic, _edge_buffer_size=5000000):
        """
        Merge this object with another :class:`~Hic` object.

        First merges genomic regions, then merges edges.
        It is strongly advised that the genomic regions in
        both objects are the same, although this method will attempt to
        "translate" regions from one object to the other if
        this is not the case.

        :param hic: :class:`~Hic` object to be merged into this one
        """

        ix_conversion = {}

        # check if regions are identical (saves a lot of time)
        logging.info("Checking if regions are identical")
        identical = True
        region_counter = 0
        for self_region, hic_region in zip(self.regions(), hic.regions()):
            if self_region.chromosome != hic_region.chromosome:
                identical = False
                break
            if self_region.start != hic_region.start:
                identical = False
                break
            if self_region.end != hic_region.end:
                identical = False
                break
            ix_conversion[region_counter] = region_counter
            region_counter += 1

        if region_counter < len(hic.regions()):
            identical = False

        if not identical:
            ix_conversion = {}
            # merge genomic regions
            self.log_info("Merging genomic regions...")
            for region in hic.regions():
                ix = self._get_region_ix(region)
                if ix is None:
                    ix = self.add_region([region.chromosome, region.start, region.end], flush=False)
                ix_conversion[region.ix] = ix
            self._regions.flush()

        # merge edges
        self.log_info("Merging contacts...")
        edge_buffer = {}
        l = len(hic._edges)
        last_percent = 0.0
        for i, merge_row in enumerate(hic._edges):
            merge_source = ix_conversion[merge_row["source"]]
            merge_sink = ix_conversion[merge_row["sink"]]
            merge_weight = merge_row["weight"]

            if merge_source > merge_sink:
                tmp = merge_source
                merge_source = merge_sink
                merge_sink = tmp

            edge_buffer[(merge_source, merge_sink)] = merge_weight

            if i/l > last_percent:
                logging.info("%d%%" % int(round(last_percent*100)))
                last_percent += 0.05

            if len(edge_buffer) > _edge_buffer_size:
                logging.info("Flushing buffer...")
                self._flush_edge_buffer(edge_buffer, replace=False, update_index=False)
                edge_buffer = {}

        # final flush
        self.log_info("Final flush")
        self._flush_edge_buffer(edge_buffer, replace=False)

    def _flush_edge_buffer(self, e_buffer, replace=False, update_index=True):
        # update current rows
        for row in self._edges:
            key = (row["source"], row["sink"])

            if key in e_buffer:
                if replace:
                    row["weight"] = e_buffer[key]
                else:
                    row["weight"] += e_buffer[key]
                row.update()
                del e_buffer[key]
        self._edges.flush()

        # flush remaining buffer
        row = self._edges.row
        for source, sink in e_buffer:
            weight = e_buffer[(source, sink)]
            if weight == 0:
                continue
            row["source"] = source
            row["sink"] = sink
            row["weight"] = weight
            row.append()
        self._edges.flush()
        self._remove_zero_edges(update_index=update_index)

    def flush(self, flush_nodes=True, flush_edges=True, update_index=True):
        """
        Write data to file and flush buffers.

        :param flush_nodes: Flush nodes tables
        :param flush_edges: Flush edges table
        :param update_index: Update mask indices in edges table
        """
        if flush_nodes:
            self._regions.flush()
            # re-indexing not necessary when 'autoindex' is True on table
            if not self._regions.autoindex:
                # reindex node table
                self._regions.flush_rows_to_index()
        if flush_edges:
            self._edges.flush(update_index=update_index)
            if not self._edges.autoindex:
                # reindex edge table
                self._edges.flush_rows_to_index()

    def __getitem__(self, key):
        """
        Get a chunk of the Hi-C matrix.
        
        Possible key types are:

        Region types

        - HicNode: Only the ix of this node will be used for
          identification
        - GenomicRegion: self-explanatory
        - str: key is assumed to describe a genomic region
          of the form: <chromosome>[:<start>-<end>:[<strand>]],
          e.g.: 'chr1:1000-54232:+'

        Node types

        - int: node index
        - slice: node range

        List types

        - list: This key type allows for a combination of all
          of the above key types - the corresponding matrix
          will be concatenated

            
        If the key is a 2-tuple, each entry will be treated as the 
        row and column key, respectively,
        e.g.: 'chr1:0-1000, chr4:2300-3000' will extract the Hi-C
        map of the relevant regions between chromosomes 1 and 4.

        :return: :class:`HicMatrix`
        """
        
        nodes_row, nodes_col = self._get_nodes_from_key(key, as_index=False)

        nodes_ix_row = None
        if nodes_row is not None:
            if isinstance(nodes_row, list):
                nodes_ix_row = [node.ix for node in nodes_row]
            else:
                nodes_ix_row = nodes_row.ix

        nodes_ix_col = None
        if nodes_col is not None:
            if isinstance(nodes_col, list):
                nodes_ix_col = [node.ix for node in nodes_col]
            else:
                nodes_ix_col = nodes_col.ix
        
        m = self._get_matrix(nodes_ix_row, nodes_ix_col)

        # select the correct output format
        # empty result: matrix
        if m.shape[0] == 0 and m.shape[1] == 0:
            return HicMatrix(m, col_regions=[], row_regions=[])
        # both selectors are lists: matrix
        if isinstance(nodes_ix_row, list) and isinstance(nodes_ix_col, list):
            return HicMatrix(m, col_regions=nodes_col, row_regions=nodes_row)
            #return m
        # row selector is list: vector
        if isinstance(nodes_ix_row, list):
            return HicMatrix(m[:, 0], col_regions=[nodes_ix_col], row_regions=nodes_row)
        # column selector is list: vector
        if isinstance(nodes_ix_col, list):
            return HicMatrix(m[0, :], col_regions=nodes_col, row_regions=[nodes_row])
        # both must be indexes
        return m[0, 0]
    
    def _get_nodes_from_key(self, key, as_index=False):
        if isinstance(key, tuple):
            nodes_ix_row = self._getitem_nodes(key[0], as_index=as_index)
            nodes_ix_col = self._getitem_nodes(key[1], as_index=as_index)
        else:
            nodes_ix_row = self._getitem_nodes(key, as_index=as_index)
            nodes_ix_col = []
            for region in self.regions():
                if as_index:
                    nodes_ix_col.append(region.ix)
                else:
                    nodes_ix_col.append(region)
        
        return nodes_ix_row, nodes_ix_col
    
    def _get_matrix(self, nodes_ix_row=None, nodes_ix_col=None):
        # calculate number of rows
        if nodes_ix_row is None:
            n_rows = len(self._regions)
        else:
            if not isinstance(nodes_ix_row, list):
                nodes_ix_row = [nodes_ix_row]
            n_rows = len(nodes_ix_row)
        
        # calculate number of columns
        if nodes_ix_col is None:
            n_cols = len(self._regions)
        else:
            if not isinstance(nodes_ix_col, list):
                nodes_ix_col = [nodes_ix_col]
            n_cols = len(nodes_ix_col)

        # create empty matrix
        m = np.zeros((n_rows, n_cols))
        
        # get row range generator
        row_ranges = ranges(nodes_ix_row)

        # fill matrix with weights
        row_offset = 0
        for row_range in row_ranges:
            n_rows_sub = row_range[1] - row_range[0] + 1
            col_offset = 0
            col_ranges = ranges(nodes_ix_col)
            for col_range in col_ranges:
                n_cols_sub = col_range[1] - col_range[0] + 1
                
                condition = "(source >= %d) & (source <= %d) & (sink >= %d) & (sink <= %d)"
                condition1 = condition % (row_range[0], row_range[1], col_range[0], col_range[1])
                condition2 = condition % (col_range[0], col_range[1], row_range[0], row_range[1])

                for condition in condition1, condition2:
                    for edge_row in self._edges.where(condition):
                        source = edge_row['source']
                        sink = edge_row['sink']
                        weight = edge_row['weight']

                        ir = source - row_range[0] + row_offset
                        jr = sink - col_range[0] + col_offset
                        if 0 <= ir < m.shape[0] and 0 <= jr < m.shape[1]:
                            m[ir, jr] = weight

                        ir = sink - row_range[0] + row_offset
                        jr = source - col_range[0] + col_offset
                        if 0 <= ir < m.shape[0] and 0 <= jr < m.shape[1]:
                            m[ir, jr] = weight
                
                col_offset += n_cols_sub
            row_offset += n_rows_sub

        return m
    
    def _getitem_nodes(self, key, as_index=False):
        # 'chr1:1234:56789'
        if isinstance(key, str):
            key = GenomicRegion.from_string(key)
        
        # HicNode('chr1', 1234, 56789, ix=0)
        if isinstance(key, HicNode):
            if as_index:
                return key.ix
            else:
                return key
        
        # GenomicRegion('chr1', 1234, 56789) 
        if isinstance(key, GenomicRegion):
            chromosome = key.chromosome
            start = key.start
            end = key.end
            
            # check defaults
            if chromosome is None:
                raise ValueError("Genomic region must provide chromosome name")
            if start is None:
                start = 0
            if end is None:
                end = max(row['end'] for row in self._regions.where("(chromosome == '%s')" % chromosome))
            
            condition = "(chromosome == '%s') & (end >= %d) & (start <= %d)" % (chromosome, start, end)
            if as_index:
                region_nodes = [row['ix'] for row in self._regions.where(condition)]
            else:
                region_nodes = [RegionsTable._row_to_region(row) for row in self._regions.where(condition)]
            
            return region_nodes
        
        # 1:453
        if isinstance(key, slice):
            if as_index:
                return [row['ix'] for row in self._regions.iterrows(key.start, key.stop, key.step)]
            else:
                return [RegionsTable._row_to_region(row) for row in self._regions.iterrows(key.start, key.stop, key.step)]
        
        # 432
        if isinstance(key, int):
            row = self._regions[key]
            if as_index:
                return row['ix']
            else:
                return RegionsTable._row_to_region(row)
        
        # [item1, item2, item3]
        all_nodes_ix = []
        for item in key:
            nodes_ix = self._getitem_nodes(item, as_index=as_index)
            if isinstance(nodes_ix, list):
                all_nodes_ix += nodes_ix
            else:
                all_nodes_ix.append(nodes_ix)
        return all_nodes_ix
    
    def as_data_frame(self, key):
        """
        Get a pandas data frame by key.

        For key types see :func:`~Hic.__getitem__`.

        :param key: For key types see :func:`~Hic.__getitem__`.
        :return: Pandas data frame, row and column labels are
                 corresponding node start positions
        """
        nodes_ix_row, nodes_ix_col = self._get_nodes_from_key(key, as_index=True)
        nodes_row, nodes_col = self._get_nodes_from_key(key, as_index=False)
        m = self._get_matrix(nodes_ix_row, nodes_ix_col)
        labels_row = []
        for node in nodes_row:
            labels_row.append(node.start)
        labels_col = []
        for node in nodes_col:
            labels_col.append(node.start)
        df = p.DataFrame(m, index=labels_row, columns=labels_col)
        
        return df
    
    def __setitem__(self, key, item):
        """
        Set a chunk of the Hi-C matrix.
        
        Possible key types are:

        Region types

        - HicNode: Only the ix of this node will be used for
          identification
        - GenomicRegion: self-explanatory
        - str: key is assumed to describe a genomic region
          of the form: <chromosome>[:<start>-<end>:[<strand>]],
          e.g.: 'chr1:1000-54232:+'

        Node types

        - int: node index
        - slice: node range

        List types

        - list: This key type allows for a combination of all
          of the above key types - the corresponding matrix
          will be concatenated

        If the key is a 2-tuple, each entry will be treated as the 
        row and column key, respectively,
        e.g.: 'chr1:0-1000, chr4:2300-3000' will set the Hi-C
        map of the relevant regions between chromosomes 1 and 4.
            
        """
        
        nodes_ix_row, nodes_ix_col = self._get_nodes_from_key(key, as_index=True)
        self._set_matrix(item, nodes_ix_row, nodes_ix_col)

    def _set_matrix(self, item, nodes_ix_row=None, nodes_ix_col=None):
        replacement_edges = {}

        # create new edges with updated weights
        # select the correct format:
        def swap(old_source, old_sink):
            if old_source > old_sink:
                return old_sink, old_source
            return old_source, old_sink

        # both selectors are lists: matrix
        if isinstance(nodes_ix_row, list) and isinstance(nodes_ix_col, list):
            n_rows = len(nodes_ix_row)
            n_cols = len(nodes_ix_col)
            # check that we have a matrix with the correct dimensions
            if not isinstance(item, np.ndarray) or not np.array_equal(item.shape, [n_rows, n_cols]):
                raise ValueError("Item is not a numpy array with shape (%d,%d)!" % (n_rows, n_cols))
            
            for i in xrange(0, n_rows):
                for j in xrange(0, n_cols):
                    source = nodes_ix_row[i]
                    sink = nodes_ix_col[j]
                    source, sink = swap(source, sink)
                    weight = item[i, j]
                    key = (source, sink)
                    if key not in replacement_edges:
                        replacement_edges[key] = weight

        # row selector is list: vector
        elif isinstance(nodes_ix_row, list):
            n_rows = len(nodes_ix_row)
            if not isinstance(item, np.ndarray) or not np.array_equal(item.shape, [n_rows]):
                raise ValueError("Item is not a numpy vector of length %d!" % n_rows)
            
            for i, my_sink in enumerate(nodes_ix_row):
                source = nodes_ix_col
                source, sink = swap(source, my_sink)
                weight = item[i]
                key = (source, sink)
                if key not in replacement_edges:
                    replacement_edges[key] = weight
        
        # column selector is list: vector
        elif isinstance(nodes_ix_col, list):
            n_cols = len(nodes_ix_col)
            if not isinstance(item, np.ndarray) or not np.array_equal(item.shape, [n_cols]):
                raise ValueError("Item is not a numpy vector of length %d!" % n_cols)
            
            for i, my_source in enumerate(nodes_ix_col):
                sink = nodes_ix_row
                source, sink = swap(my_source, sink)
                weight = item[i]
                key = (source, sink)
                if key not in replacement_edges:
                    replacement_edges[key] = weight

        # both must be indexes
        else:
            weight = item
            source, sink = swap(nodes_ix_row, nodes_ix_col)
            key = (source, sink)
            if key not in replacement_edges:
                replacement_edges[key] = weight

        self._flush_edge_buffer(replacement_edges, replace=True)

    def _set_matrix_old(self, item, nodes_ix_row=None, nodes_ix_col=None):
        # calculate number of rows
        if (nodes_ix_row is not None
            and not isinstance(nodes_ix_row, list)):
            range_nodes_ix_row = [nodes_ix_row]
        else:
            range_nodes_ix_row = nodes_ix_row

        # calculate number of columns
        if (nodes_ix_col is not None
            and not isinstance(nodes_ix_col, list)):
            range_nodes_ix_col = [nodes_ix_col]
        else:
            range_nodes_ix_col = nodes_ix_col

        # get row range generator
        row_ranges = ranges(range_nodes_ix_row)

        # set every edge that is to be replaced to 0
        row_offset = 0
        for row_range in row_ranges:
            n_rows_sub = row_range[1] - row_range[0] + 1

            col_ranges = ranges(range_nodes_ix_col)
            col_offset = 0
            for col_range in col_ranges:
                n_cols_sub = col_range[1] - col_range[0] + 1

                condition = "((source >= %d) & (source <= %d)) & ((sink >= %d) & (sink <= %d))"
                condition += "| ((source >= %d) & (source <= %d)) & ((sink >= %d) & (sink <= %d))"
                condition = condition % (row_range[0], row_range[1], col_range[0], col_range[1],
                                         col_range[0], col_range[1], row_range[0], row_range[1])

                # actually set weight to zero
                for edge_row in self._edges.where(condition):
                    edge_row['weight'] = 0
                    edge_row.update()

                col_offset += n_cols_sub
            row_offset += n_rows_sub

        self.flush()
        self._remove_zero_edges()

        # create new edges with updated weights
        # select the correct format
        # both selectors are lists: matrix
        if isinstance(nodes_ix_row, list) and isinstance(nodes_ix_col, list):
            n_rows = len(nodes_ix_row)
            n_cols = len(nodes_ix_col)
            # check that we have a matrix with the correct dimensions
            if (not isinstance(item, np.ndarray) or
                not np.array_equal(item.shape, [n_rows,n_cols])):
                raise ValueError("Item is not a numpy array with shape (%d,%d)!" % (n_rows,n_cols))

            for i in xrange(0, n_rows):
                for j in xrange(0,n_cols):
                    source = nodes_ix_row[i]
                    sink = nodes_ix_col[j]
                    weight = item[i,j]
                    self.add_edge([source, sink, weight], flush=False)

        # row selector is list: vector
        elif isinstance(nodes_ix_row, list):
            n_rows = len(nodes_ix_row)
            if (not isinstance(item, np.ndarray) or
                not np.array_equal(item.shape, [n_rows])):
                raise ValueError("Item is not a numpy vector of length %d!" % (n_rows))

            for i, sink in enumerate(nodes_ix_row):
                source = nodes_ix_col
                weight = item[i]
                self.add_edge([source, sink, weight], flush=False)

        # column selector is list: vector
        elif isinstance(nodes_ix_col, list):
            n_cols = len(nodes_ix_col)
            if (not isinstance(item, np.ndarray) or
                not np.array_equal(item.shape, [n_cols])):
                raise ValueError("Item is not a numpy vector of length %d!" % (n_cols))

            for i, source in enumerate(nodes_ix_col):
                sink = nodes_ix_row
                weight = item[i]
                self.add_edge([source, sink, weight], flush=False)

        # both must be indexes
        else:
            weight = item
            self.add_edge([nodes_ix_row, nodes_ix_col, weight], flush=False)

        self.flush()
    
    def _update_edge_weight(self, source, sink, weight, add=False, flush=True):
        if source > sink:
            tmp = source
            source = sink
            sink = tmp
        
        value_set = False
        for row in self._edges.where("(source == %d) & (sink == %d)" % (source, sink)):
            original = 0
            if add:
                original = row['weight']
            row['weight'] = weight + original
            row.update()
            value_set = True
            if flush:
                self.flush()
        if not value_set:
            self.add_edge(HicEdge(source=source, sink=sink, weight=weight), flush=flush)
    
    def _remove_zero_edges(self, flush=True, update_index=True):
        zero_edge_ix = []
        ix = 0
        for row in self._edges.iterrows():
            if row['weight'] == 0:
                zero_edge_ix.append(ix)
            ix += 1
        
        for ix in reversed(zero_edge_ix):
            self._edges.remove_row(ix)        
        
        if flush:
            self.flush(update_index=update_index)
    
    def autoindex(self, index=None):
        """
        Switch on/off autoindexing.
        """
        if index is not None:
            self._regions.autoindex = bool(index)
            self._edges.autoindex = bool(index)
            return index
        return self._regions.autoindex

    def save(self, file_name, _table_name_nodes='nodes', _table_name_edges='edges',
             _table_name_meta='meta', _table_name_meta_values='meta', _table_name_mask='mask'):
        """
        Copy content of this object to a new file.

        :param file_name: Path to new save file
        """
        self.file.copy_file(file_name)
        self.file.close()
        self.file = create_or_open_pytables_file(file_name)
        self._regions = self.file.get_node('/' + _table_name_nodes)
        self._edges = self.file.get_node('/' + _table_name_edges)
        self._meta = self.file.get_node('/' + _table_name_meta)
        self._meta_values = self.file.get_node('/' + _table_name_meta_values)
        self._mask = self.file.get_node('/' + _table_name_mask)

    def _row_to_node(self, row, lazy=False):
        if lazy:
            return LazyHicNode(row)
        return HicNode(chromosome=row["chromosome"], start=row["start"],
                       end=row["end"], ix=row["ix"])

    def get_node(self, key):
        """
        Get a single node by key.

        :param key: For possible key types see :func:`~Hic.__getitem__`
        :return: A :class:`~HicNode` matching key
        """
        found_nodes = self.get_nodes(key)
        if isinstance(found_nodes, list):
            if len(found_nodes) > 1:
                raise IndexError("More than one node found matching %s" % str(key))
            if len(found_nodes) == 1:
                return found_nodes[0]
        return found_nodes

    def get_nodes(self, key):
        """
        Get multiple nodes by key.

        :param key: For possible key types see :func:`~Hic.__getitem__`
        :return: A list of :class:`~HicNode` objects matching key
        """
        return self._getitem_nodes(key)

    def _row_to_edge(self, row, lazy=False):
        if not lazy:
            source = row["source"]
            sink = row["sink"]
            weight = row["weight"]
            source_node_row = self._regions[source]
            source_node = self._row_to_node(source_node_row)
            sink_node_row = self._regions[sink]
            sink_node = self._row_to_node(sink_node_row)
            return HicEdge(source_node, sink_node, weight)
        else:
            return LazyHicEdge(row, self._regions)

    def get_edge(self, ix, lazy=False):
        """
        Get an edge from this object's edge list.

        :param ix: integer
        :return:
        """
        return self._row_to_edge(self._edges[ix], lazy=lazy)
    
    def nodes(self):
        """
        Iterator over this object's nodes/regions.

        See :func:`~RegionsTable.regions` for details.
        :return: Iterator over :class:`~GenomicRegions`
        """
        return self.regions()
    
    def edges(self, lazy=False):
        """
        Iterate over :class:`~HicEdge` objects.

        :return: Iterator over :class:`~HicEdge`
        """
        hic = self

        class EdgeIter:
            def __init__(self):
                self.iter = iter(hic._edges)
                
            def __iter__(self):
                return self
            
            def next(self):
                return hic._row_to_edge(self.iter.next(), lazy=lazy)

            def __len__(self):
                return len(hic._edges)
        return EdgeIter()

    def filter(self, edge_filter, queue=False, log_progress=False):
        """
        Filter edges in this object by using a
        :class:`~HicEdgeFilter`.

        :param edge_filter: Class implementing :class:`~HicEdgeFilter`.
                            Must override valid_edge method, ideally sets mask parameter
                            during initialization.
        :param queue: If True, filter will be queued and can be executed
                      along with other queued filters using
                      run_queued_filters
        :param log_progress: If true, process iterating through all edges
                             will be continuously reported.
        """
        edge_filter.set_hic_object(self)
        if not queue:
            self._edges.filter(edge_filter, _logging=log_progress)
        else:
            self._edges.queue_filter(edge_filter)

    def run_queued_filters(self, log_progress=False):
        """
        Run queued filters.

        :param log_progress: If true, process iterating through all edges
                             will be continuously reported.
        """
        self._edges.run_queued_filters(_logging=log_progress)

    def filter_diagonal(self, distance=0, queue=False):
        """
        Convenience function that applies a :class:`~DiagonalFilter`.

        :param distance: Distance from the diagonal up to which matrix entries
                         will be filtered. The default, 0, filters only the
                         diagonal itself.
        :param queue: If True, filter will be queued and can be executed
                      along with other queued filters using
                      run_queued_filters
        """
        mask = self.add_mask_description('diagonal',
                                         'Mask the diagonal of the Hic matrix (up to distance %d)' % distance)
        diagonal_filter = DiagonalFilter(distance=distance, mask=mask)
        self.filter(diagonal_filter, queue)

    def filter_low_coverage_regions(self, cutoff=None, queue=False):
        """
        Convenience function that applies a :class:`~LowCoverageFilter`.

        :param cutoff: Cutoff (contact count, float) below which a region
                       is considered to have low coverage. If not set
                       explicitly, defaults to 5% of the mean region coverage.
        :param queue: If True, filter will be queued and can be executed
                      along with other queued filters using
                      run_queued_filters
        """
        if cutoff is not None:
            mask = self.add_mask_description('low_coverage',
                                             'Mask low coverage regions in the Hic matrix (cutoff %.4f)' % cutoff)
        else:
            mask = self.add_mask_description('low_coverage',
                                             'Mask low coverage regions in the Hic matrix (10%)')
        low_coverage_filter = LowCoverageFilter(self, cutoff=cutoff, mask=mask)
        self.filter(low_coverage_filter, queue)
    
    def bias_vector(self, vector=None):
        """
        Get or set the bias vector of this Hic matrix.

        :param vector: Numpy float vector. If provided, sets the
                       the bias vector of the object.
        """

        if vector is not None:
            if len(vector) != len(self.regions()):
                raise ValueError("Bias vector must be the same length as number of regions (%d)" % len(self.regions()))

            # overwrite biases
            if len(self._node_annotations) == len(vector):
                for i, row in enumerate(self._node_annotations):
                    row['bias'] = vector[i]
                    row.update()
            # create new biases
            else:
                row = self._node_annotations.row
                for value in vector:
                    row['bias'] = value
                    row.append()
            self._node_annotations.flush()
            return vector

        vector = np.ones(len(self.regions()))
        if len(self._node_annotations) > 0:
            for i, row in enumerate(self._node_annotations):
                vector[i] = row['bias']

        return vector

    def marginals(self):
        """
        Get the marginals vector of this Hic matrix.
        """
        # prepare marginals dict
        marginals = np.zeros(len(self.regions()), float)

        for edge in self.edges(lazy=True):
            marginals[edge.source] += edge.weight
            if edge.source != edge.sink:
                marginals[edge.sink] += edge.weight

        return marginals

    def _get_boundary_distances(self):
        n_bins = len(self.regions())
        # find distances to chromosome boundaries in bins
        boundary_dist = np.zeros(n_bins, dtype=int)
        last_chromosome = None
        last_chromosome_index = 0
        for i, node in enumerate(self.nodes()):
            chromosome = node.chromosome
            if last_chromosome is not None and chromosome != last_chromosome:
                chromosome_length = i-last_chromosome_index
                for j in xrange(chromosome_length):
                    boundary_dist[last_chromosome_index+j] = min(j, i-last_chromosome_index-1-j)
                last_chromosome_index = i
            last_chromosome = chromosome
        chromosome_length = n_bins-last_chromosome_index
        for j in xrange(chromosome_length):
            boundary_dist[last_chromosome_index+j] = min(j, n_bins-last_chromosome_index-1-j)

        return boundary_dist

    def directionality_index(self, window_size=2000000):
        """
        Calculate the directionality index according to Dixon 2012 for every bin.

        :param window_size: size of the sliding window in base pairs
        :return: numpy array same length as bins in the object
        """
        bin_size = self.bin_size()
        bin_window_size = int(window_size/bin_size)
        if window_size % bin_size > 0:
            bin_window_size += 1

        n_bins = len(self.regions())
        boundary_dist = self._get_boundary_distances()

        left_sums = np.zeros(n_bins)
        right_sums = np.zeros(n_bins)
        directionality_index = np.zeros(n_bins)
        for edge in self.edges(lazy=True):
            source = edge.source
            sink = edge.sink
            weight = edge.weight
            if source == sink:
                continue
            if sink - source <= bin_window_size:
                if boundary_dist[sink] >= sink-source:
                    left_sums[sink] += weight
                if boundary_dist[source] >= sink-source:
                    right_sums[source] += weight

        for i in xrange(n_bins):
            A = left_sums[i]
            B = right_sums[i]
            E = (A+B)/2
            if E != 0 and B-A != 0:
                directionality_index[i] = ((B-A)/abs(B-A)) * ((((A-E)**2)/E) + (((B-E)**2)/E))

        return directionality_index


class HicEdgeFilter(MaskFilter):
    """
    Abstract class that provides filtering functionality for the
    edges/contacts in a :class:`~Hic` object.

    Extends MaskFilter and overrides valid(self, row) to make
    :class:`~HicEdge` filtering more "natural".

    To create custom filters for the :class:`~Hic` object, extend this
    class and override the valid_edge(self, edge) method.
    valid_edge should return False for a specific :class:`~HicEdge` object
    if the object is supposed to be filtered/masked and True
    otherwise. See :class:`~DiagonalFilter` for an example.

    Pass a custom filter to the :func:`~Hic.filter` method in :class:`~Hic`
    to apply it.
    """

    __metaclass__ = ABCMeta

    def __init__(self, mask=None):
        """
        Initialize HicEdgeFilter.

        :param mask: The Mask object that should be used to mask
                     filtered :class:`~HicEdge` objects. If None the default
                     Mask will be used.
        """
        super(HicEdgeFilter, self).__init__(mask)
        self._hic = None

    @abstractmethod
    def valid_edge(self, edge):
        """
        Determine if a :class:`~HicEdge` object is valid or should
        be filtered.

        When implementing custom HicEdgeFilter this method must be
        overridden. It should return False for :class:`~HicEdge` objects that
        are to be fitered and True otherwise.

        Internally, the :class:`~Hic` object will iterate over all HicEdge
        instances to determine their validity on an individual
        basis.

        :param edge: A :class:`~HicEdge` object
        :return: True if :class:`~HicEdge` is valid, False otherwise
        """
        pass

    def set_hic_object(self, hic_object):
        """
        Set the :class:`~Hic` instance to be filtered by this
        HicEdgeFilter.

        Used internally by :class:`~Hic` instance.

        :param hic_object: :class:`~Hic` object
        """
        self._hic = hic_object

    def valid(self, row):
        """
        Map valid_edge to MaskFilter.valid(self, row).

        :param row: A pytables Table row.
        :return: The boolean value returned by valid_edge.
        """
        edge = self._hic._row_to_edge(row, lazy=True)
        return self.valid_edge(edge)


class DiagonalFilter(HicEdgeFilter):
    """
    Filter contacts in the diagonal of a :class:`~Hic` matrix.
    """
    def __init__(self, distance=0, mask=None):
        """
        Initialize filter with chosen parameters.

        :param distance: Distance from the diagonal up to which
                         contacts will be filtered
        :param mask: Optional Mask object describing the mask
                     that is applied to filtered edges.
        """
        HicEdgeFilter.__init__(self, mask=mask)
        self.distance = distance

    def valid_edge(self, edge):
        """
        Check if an edge is on (or near) the diagonal of the :class:`~Hic` matrix.
        """
        if abs(edge.source-edge.sink) <= self.distance:
            return False
        return True


class LowCoverageFilter(HicEdgeFilter):
    """
    Filter a :class:`~HicEdge` if it connects a region that
    does not have a contact count larger than a specified
    cutoff.

    If the cutoff is not provided, it is automatically
    chosen at 5% of the mean contact count of all regions.
    """
    def __init__(self, hic_object, cutoff=None, mask=None):
        """
        Initialize filter with these settings.

        :param hic_object: The :class:`~Hic` object that this
                           filter will be called on. Needed for
                           contact count calculation.
        :param cutoff: A cutoff in contacts (can be float) below
                       which regions are considered "low coverage"
        :param mask: Optional Mask object describing the mask
                     that is applied to filtered edges.
        """
        HicEdgeFilter.__init__(self, mask=mask)

        self._marginals = hic_object.marginals()
        if cutoff is None:
            cutoff, _ = self.calculate_cutoffs(0.1)

        self._regions_to_mask = set()
        for i, contacts in enumerate(self._marginals):
            if contacts < cutoff:
                self._regions_to_mask.add(i)

    def calculate_cutoffs(self, fraction_threshold=0.05):
        lower = np.median(self._marginals[self._marginals > 0])*fraction_threshold
        upper = np.median(self._marginals[self._marginals > 0])+lower
        return lower, upper

    def valid_edge(self, edge):
        """
        Check if an edge falls into a low-coverage region.
        """
        if edge.source in self._regions_to_mask:
            return False
        if edge.sink in self._regions_to_mask:
            return False
        return True


class HicMatrix(np.ndarray):
    def __new__(cls, input_matrix, col_regions=None, row_regions=None):
        obj = np.asarray(input_matrix).view(cls)
        obj.col_regions = col_regions
        obj.row_regions = row_regions
        return obj

    def __array_finalize__(self, obj):
        if obj is None:
            return

        self.row_regions = getattr(obj, 'row_regions', None)
        self.col_regions = getattr(obj, 'col_regions', None)

    def __getitem__(self, index):
        self._getitem = True

        # convert string types into region indexes
        if isinstance(index, tuple):
            row_key = self._convert_key(index[0], self.row_regions)
            col_key = self._convert_key(index[1], self.col_regions)
            index = (row_key, col_key)
        else:
            row_key = self._convert_key(index, self.row_regions)
            try:
                col_key = slice(0, len(self.col_regions), 1)
            except TypeError:
                col_key = None
            index = row_key

        try:
            out = np.ndarray.__getitem__(self, index)
        finally:
            self._getitem = False

        if not isinstance(out, np.ndarray):
            return out

        # get regions
        try:
            row_regions = self.row_regions[row_key]
        except TypeError:
            row_regions = None
            #logging.warn("Key type %s cannot yet be handeled by HicMatrix." % str(row_key) +
            #             "Falling back on setting row regions to None")

        try:
            col_regions = self.col_regions[col_key]
        except TypeError:
            col_regions = None
            #logging.warn("Key type %s cannot yet be handeled by HicMatrix." % str(col_key) +
            #             "Falling back on setting col regions to None")

        out.col_regions = col_regions
        out.row_regions = row_regions

        return out

    def __getslice__(self, start, stop):
        return self.__getitem__(slice(start, stop))

    def _convert_key(self, key, regions):
        if isinstance(key, str):
            key = GenomicRegion.from_string(key)
        if isinstance(key, GenomicRegion):
            key_start = max(0, key.start)
            key_end = key.end
            start = None
            stop = None
            for i, region in enumerate(regions):
                if region.chromosome == key.chromosome:
                    if (key_end is None or region.start <= key_end) and region.end >= key_start:
                        if start is None:
                            start = i
                        stop = i
            return slice(start, stop+1, 1)
        return key


class HicXmlFile(object):
    def __init__(self, file_name):
        self.file_name = file_name

    def nodes(self):
        file_name = self.file_name
        
        class XmlNodeIter:
            def __init__(self):
                self.iter = et.iterparse(file_name)
                
            def __iter__(self):
                return self
            
            def next(self):
                event, elem = self.iter.next()  # @UnusedVariable
                while elem.tag != "node":
                    elem.clear()
                    event, elem = self.iter.next()  # @UnusedVariable
            
                a = elem.attrib
                ix = None
                if 'ix' in a:
                    ix = int(a['ix'])
                    
                chromosome = None
                if 'chromosome' in a:
                    chromosome = a['chromosome']
                
                if 'start' not in a:
                    raise ValueError("start must be a node attribute")
                start = int(a['start'])
                
                if 'end' not in a:
                    raise ValueError("end must be a node attribute")
                end = int(a['end'])
                
                elem.clear()
                return HicNode(ix=ix, chromosome=chromosome, start=start, end=end)
            
        return XmlNodeIter()
    
    def edges(self):
        file_name = self.file_name
        
        class XmlEdgeIter:
            def __init__(self):
                self.iter = et.iterparse(file_name)
                
            def __iter__(self):
                return self
            
            def next(self):
                event, elem = self.iter.next()  # @UnusedVariable
                while elem.tag != "edge":
                    elem.clear()
                    event, elem = self.iter.next()  # @UnusedVariable
            
                a = elem.attrib
                    
                weight = 1.
                if 'weight' in a:
                    weight = float(a['weight'])
                
                if 'source' not in a:
                    raise ValueError("source must be an edge attribute")
                source = int(a['source'])
                
                if 'sink' not in a:
                    raise ValueError("sink must be an edge attribute")
                sink = int(a['sink'])
                
                elem.clear()
                return HicEdge(source=source, sink=sink, weight=weight)
            
        return XmlEdgeIter()


def genome_from_string(genome_string):
    """
    Convenience function to load a :class:`~Genome` from a string.

    :param genome_string: Path to FASTA file, path to folder with
                          FASTA files, comma-separated list of
                          paths to FASTA files, path to HDF5 file
    :return: A :class:`~Genome` object
    """
    genome = None
    # case 1: FASTA file = Chromosome
    if is_fasta_file(genome_string):
        chromosome = Chromosome.from_fasta(genome_string)
        genome = Genome(chromosomes=[chromosome])
    # case 2: Folder with FASTA files
    elif os.path.isdir(genome_string):
        genome = Genome.from_folder(genome_string)
    # case 3: path to HDF5 file
    elif is_hdf5_file(genome_string):
        genome = Genome(genome_string)
    # case 4: List of FASTA files
    else:
        chromosome_files = genome_string.split(',')
        chromosomes = []
        for chromosome_file in chromosome_files:
            chromosome = Chromosome.from_fasta(os.path.expanduser(chromosome_file))
            chromosomes.append(chromosome)
        genome = Genome(chromosomes=chromosomes)
    
    return genome


def _get_overlap_map(old_regions, new_regions):
    # 1. organize regions in self by chromosome
    new_region_map = {}
    for i, new_region in enumerate(new_regions):
        if not new_region.chromosome in new_region_map:
            new_region_map[new_region.chromosome] = []
        new_region_map[new_region.chromosome].append([new_region.start,new_region.end,i])
        
    # 2. iterate over regions in hic to find overlap
    def _get_overlap(new_region, old_region):
        new_region_length = new_region[1] - new_region[0] + 1
        overlap = min(old_region[1], new_region[1]) - max(old_region[0],new_region[0]) + 1
        return max(0,overlap/new_region_length)
        
    old_to_new = {}
    current_chromosome = ''
    current_ix = 0
    for i, old_region in enumerate(old_regions):
        old_to_new[i] = []
        if current_chromosome != old_region.chromosome:
            current_ix = 0
            current_chromosome = old_region.chromosome
        
        found_overlap = True
        while found_overlap:
            found_overlap = False
            if current_ix < len(new_region_map[current_chromosome]):
                new_region = new_region_map[current_chromosome][current_ix]
                overlap = _get_overlap(new_region, [old_region.start,old_region.end,i])
                if overlap > 0:
                    old_to_new[i].append([new_region[2], overlap])
                    current_ix += 1
                    found_overlap = True
                elif old_region.start > new_region[1]:
                    current_ix += 1
                    found_overlap = True
            
        current_ix -= 1
    
    return old_to_new<|MERGE_RESOLUTION|>--- conflicted
+++ resolved
@@ -517,7 +517,7 @@
         for label in desc:
             if label not in labels:
                 labels.append(label)
-        
+
         if query != '':
             contacts = [[x[y] for y in labels] for x in self.table.where(query)]
         else:
@@ -1284,16 +1284,10 @@
         start = t.Int64Col(pos=2)
         end = t.Int64Col(pos=3)
         strand = t.Int8Col(pos=4)
-    
-<<<<<<< HEAD
+
     def __init__(self, data=None, file_name=None, mode='a',
-                 _table_name_regions='regions'):
-=======
-    def __init__(self, data=None, file_name=None,
-                 mode='a',
                  _table_name_regions='regions',
                  tmpdir=None):
->>>>>>> efeb6ac5
         """
         Initialize region table.
 
@@ -1438,7 +1432,7 @@
             def __init__(self):
                 self.iter = iter(this._regions)
                 self.lazy = False
-                
+
             def __iter__(self):
                 return self
             
@@ -1462,7 +1456,7 @@
                     return regions
                 else:
                     return RegionsTable._row_to_region(res, lazy=self.lazy)
-            
+
         return RegionIter()
 
 
@@ -1665,11 +1659,8 @@
                  mode='a',
                  _table_name_nodes='nodes',
                  _table_name_edges='edges',
-<<<<<<< HEAD
-                 _table_name_node_annotations='node_annot'):
-=======
+                 _table_name_node_annotations='node_annot'
                  tmpdir=None):
->>>>>>> efeb6ac5
 
         """
         Initialize a :class:`~Hic` object.
