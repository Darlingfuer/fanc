"""

KaiC
====

Provides
    1. Classes for working with Hi-C data
    2. Classes for working with tabular data

"""

from kaic.data.genomic import Hic, Node, Edge, Genome, Chromosome, Bed
from kaic.data.general import Table 
from kaic.construct.seq import Reads, FragmentMappedReadPairs
import logging
logging.basicConfig(level=logging.INFO)


def sample_hic():
<<<<<<< HEAD
        hic = Hic()
        
        # add some nodes (120 to be exact)
        nodes = []
        for i in range(1,5000,1000):
            nodes.append(Node(chromosome="chr1",start=i,end=i+1000-1))
        for i in range(1,3000,1000):
            nodes.append(Node(chromosome="chr2",start=i,end=i+1000-1))
        for i in range(1,2000,500):
            nodes.append(Node(chromosome="chr3",start=i,end=i+1000-1))
        hic.add_nodes(nodes)
        
        # add some edges with increasing weight for testing
        edges = []
        weight = 1
        for i in range(0,len(nodes)):
            for j in range(i,len(nodes)):
                edges.append(Edge(source=i,sink=j,weight=weight))
                weight += 1

        hic.add_edges(edges)
        
        return hic


def sample_hic_big():
        hic = Hic()
        
        # add some nodes (120 to be exact)
        nodes = []
        for i in range(1,50000,1000):
            nodes.append(Node(chromosome="chr1",start=i,end=i+1000-1))
        for i in range(1,30000,1000):
            nodes.append(Node(chromosome="chr2",start=i,end=i+1000-1))
        for i in range(1,20000,500):
            nodes.append(Node(chromosome="chr3",start=i,end=i+1000-1))
        hic.add_nodes(nodes)
        
        return hic
=======
    hic = Hic()

    # add some nodes (120 to be exact)
    nodes = []
    for i in range(1,5000,1000):
        nodes.append(HicNode(chromosome="chr1",start=i,end=i+1000-1))
    for i in range(1,3000,1000):
        nodes.append(HicNode(chromosome="chr2",start=i,end=i+1000-1))
    for i in range(1,2000,500):
        nodes.append(HicNode(chromosome="chr3",start=i,end=i+1000-1))
    hic.add_nodes(nodes)

    # add some edges with increasing weight for testing
    edges = []
    weight = 1
    for i in range(0,len(nodes)):
        for j in range(i,len(nodes)):
            edges.append(HicEdge(source=i,sink=j,weight=weight))
            weight += 1

    hic.add_edges(edges)

    return hic


def sample_hic_big():
    hic = Hic()

    # add some nodes (120 to be exact)
    nodes = []
    for i in range(1,50000,1000):
        nodes.append(HicNode(chromosome="chr1",start=i,end=i+1000-1))
    for i in range(1,30000,1000):
        nodes.append(HicNode(chromosome="chr2",start=i,end=i+1000-1))
    for i in range(1,20000,500):
        nodes.append(HicNode(chromosome="chr3",start=i,end=i+1000-1))
    hic.add_nodes(nodes)

    # add some edges with increasing weight for testing
    edges = []
    weight = 1
    for i in range(0, len(nodes)):
        for j in range(i, len(nodes)):
            edges.append(HicEdge(source=i, sink=j, weight=weight))
            weight += 1

    hic.add_edges(edges)

    return hic
>>>>>>> 6f162a89
<|MERGE_RESOLUTION|>--- conflicted
+++ resolved
@@ -17,7 +17,6 @@
 
 
 def sample_hic():
-<<<<<<< HEAD
         hic = Hic()
         
         # add some nodes (120 to be exact)
@@ -29,7 +28,7 @@
         for i in range(1,2000,500):
             nodes.append(Node(chromosome="chr3",start=i,end=i+1000-1))
         hic.add_nodes(nodes)
-        
+
         # add some edges with increasing weight for testing
         edges = []
         weight = 1
@@ -56,55 +55,4 @@
             nodes.append(Node(chromosome="chr3",start=i,end=i+1000-1))
         hic.add_nodes(nodes)
         
-        return hic
-=======
-    hic = Hic()
-
-    # add some nodes (120 to be exact)
-    nodes = []
-    for i in range(1,5000,1000):
-        nodes.append(HicNode(chromosome="chr1",start=i,end=i+1000-1))
-    for i in range(1,3000,1000):
-        nodes.append(HicNode(chromosome="chr2",start=i,end=i+1000-1))
-    for i in range(1,2000,500):
-        nodes.append(HicNode(chromosome="chr3",start=i,end=i+1000-1))
-    hic.add_nodes(nodes)
-
-    # add some edges with increasing weight for testing
-    edges = []
-    weight = 1
-    for i in range(0,len(nodes)):
-        for j in range(i,len(nodes)):
-            edges.append(HicEdge(source=i,sink=j,weight=weight))
-            weight += 1
-
-    hic.add_edges(edges)
-
-    return hic
-
-
-def sample_hic_big():
-    hic = Hic()
-
-    # add some nodes (120 to be exact)
-    nodes = []
-    for i in range(1,50000,1000):
-        nodes.append(HicNode(chromosome="chr1",start=i,end=i+1000-1))
-    for i in range(1,30000,1000):
-        nodes.append(HicNode(chromosome="chr2",start=i,end=i+1000-1))
-    for i in range(1,20000,500):
-        nodes.append(HicNode(chromosome="chr3",start=i,end=i+1000-1))
-    hic.add_nodes(nodes)
-
-    # add some edges with increasing weight for testing
-    edges = []
-    weight = 1
-    for i in range(0, len(nodes)):
-        for j in range(i, len(nodes)):
-            edges.append(HicEdge(source=i, sink=j, weight=weight))
-            weight += 1
-
-    hic.add_edges(edges)
-
-    return hic
->>>>>>> 6f162a89
+        return hic